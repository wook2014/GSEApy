--- conflicted
+++ resolved
@@ -1,13 +1,6 @@
 from tempfile import NamedTemporaryFile, TemporaryDirectory, mkdtemp
-<<<<<<< HEAD
 from gseapy.__init__ import gsea, prerank, ssgsea, replot, enrichr
-=======
-
 import pytest
-
-from gseapy.enrichr import enrichr
-from gseapy.gsea import gsea, prerank, replot, ssgsea
->>>>>>> 8229edcb
 
 
 @pytest.fixture
@@ -113,12 +106,12 @@
     # doesnt't check the image
     tmpdir = TemporaryDirectory(dir="tests")
     enrichr(
-        genelist, gene_sets=["KEGG_2016", geneGMT], outdir=tmpdir.name, verbose=True
+        genelist, gene_sets=["KEGG_2016", geneGMT], outdir=None, verbose=True
     )
-    # tmpdir.cleanup()
+    tmpdir.cleanup()
     tmpdir = TemporaryDirectory(dir="tests")
     enrichr(genelist, organism="Fly", gene_sets="KEGG_2019", outdir=tmpdir.name)
-    # tmpdir.cleanup()
+    tmpdir.cleanup()
 
 
 def test_replot(edbDIR):
