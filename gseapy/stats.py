--- conflicted
+++ resolved
@@ -1,12 +1,6 @@
 # -*- coding: utf-8 -*-
-<<<<<<< HEAD
 import sys
 import logging
-=======
-import logging
-import sys
-
->>>>>>> 8229edcb
 import numpy as np
 from scipy.stats import fisher_exact, hypergeom
 
@@ -35,15 +29,9 @@
     Then, in R
         x=a     the number of white balls drawn without replacement
                 from an urn which contains both black and white balls.
-<<<<<<< HEAD
-        m=a+b   the number of white balls in the urn    
-        n=c+d   the number of black balls in the urn    
-        k=a+c   the number of balls drawn from the urn  
-=======
         m=a+b   the number of white balls in the urn
         n=c+d   the number of black balls in the urn
         k=a+c   the number of balls drawn from the urn
->>>>>>> 8229edcb
 
     In Scipy:
     for args in scipy.hypergeom.sf(k, M, n, N, loc=0):
@@ -91,14 +79,9 @@
         # expect_count = k*m/bg
         # oddr= x / expect_count
         # oddr= (x*(bg-m))/(m*(k-x)) # thanks to @sreichl.
-<<<<<<< HEAD
-        # Haldane-Anscombe correction, issue #132
-        oddr = ((x+0.5)*(bg-m+0.5))/((m+0.5)*(k-x+0.5))
-=======
         oddr = ((x + 0.5) * (bg - m + 0.5)) / (
             (m + 0.5) * (k - x + 0.5)
         )  # Haldane-Anscombe correction, issue #132
->>>>>>> 8229edcb
         vals.append((s, pval, oddr, x, m, hits))
 
     return zip(*vals)
@@ -122,11 +105,7 @@
 
 def _ecdf(x):
     nobs = len(x)
-<<<<<<< HEAD
-    return np.arange(1, nobs+1)/float(nobs)
-=======
     return np.arange(1, nobs + 1) / float(nobs)
->>>>>>> 8229edcb
 
 
 def fdrcorrection(pvals, alpha=0.05):
