--- conflicted
+++ resolved
@@ -2,433 +2,17 @@
 # -*- coding: utf-8 -*-
 
 import os
-<<<<<<< HEAD
 import logging
 import glob
-=======
-import sys
-import logging
-import json
-import glob
-from collections import OrderedDict
-from tempfile import TemporaryDirectory
-from joblib import delayed, Parallel
-from numpy import log, exp
->>>>>>> d2234647
 import numpy as np
 import pandas as pd
 from collections import OrderedDict
 from gseapy.base import GSEAbase
 from gseapy.parser import gsea_edb_parser, gsea_cls_parser
-<<<<<<< HEAD
 from gseapy.plot import gseaplot
 from gseapy.utils import mkdirs, log_init
 from gseapy.gse import prerank_rs, gsea_rs, ssgsea_rs, Metric  # import gseapy rust lib
 
-=======
-from gseapy.plot import gseaplot, heatmap
-from gseapy.utils import mkdirs, log_init, retry, DEFAULT_LIBRARY, DEFAULT_CACHE_PATH
-from gseapy.gse import prerank_rs, gsea_rs, ssgsea_rs, Metric  # import gseapy rust lib
-
-
-class GSEAbase(object):
-    """base class of GSEA."""
-
-    def __init__(self, outdir='temp_gseapy',
-                 gene_sets='KEGG_2016',
-                 module='base',
-                 processes=1,
-                 enrichr_url="http://maayanlab.cloud",
-                 verbose=False):
-        self.outdir = outdir
-        self.gene_sets = gene_sets
-        self.fdr = 0.05
-        self.module = module
-        self.results = None
-        self.res2d = None
-        self.ranking = None
-        self.ascending = False
-        self.verbose = verbose
-        self._processes = processes
-        self.ENRICHR_URL = enrichr_url
-
-        self._set_cores()
-        # init logger
-        logfile = self.prepare_outdir()
-        self._logger = log_init(outlog=logfile,
-                                log_level=logging.INFO if self.verbose else logging.WARNING)
-
-    def prepare_outdir(self):
-        """create temp directory."""
-        self._outdir = self.outdir
-        if self._outdir is None:
-            self._tmpdir = TemporaryDirectory()
-            self.outdir = self._tmpdir.name
-        elif isinstance(self.outdir, str):
-            mkdirs(self.outdir)
-        else:
-            raise Exception("Error parsing outdir: %s" % type(self.outdir))
-
-        # handle gmt type
-        if isinstance(self.gene_sets, str):
-            _gset = os.path.split(self.gene_sets)[-1].lower().rstrip(".gmt")
-        elif isinstance(self.gene_sets, dict):
-            _gset = "blank_name"
-        else:
-            raise Exception("Error parsing gene_sets parameter for gene sets")
-
-        logfile = os.path.join(
-            self.outdir, "gseapy.%s.%s.log" % (self.module, _gset))
-        return logfile
-
-    def _set_cores(self):
-        """set cpu numbers to be used"""
-
-        cpu_num = os.cpu_count()-1
-        if self._processes > cpu_num:
-            cores = cpu_num
-        elif self._processes < 1:
-            cores = 1
-        else:
-            cores = self._processes
-        # have to be int if user input is float
-        self._processes = int(cores)
-
-    def _load_ranking(self, rnk):
-        """Parse ranking file. This file contains ranking correlation vector( or expression values)
-           and gene names or ids.
-
-            :param rnk: the .rnk file of GSEA input or a Pandas DataFrame, Series instance.
-            :return: a Pandas Series with gene name indexed rankings
-
-        """
-        # load data
-        if isinstance(rnk, pd.DataFrame):
-            rank_metric = rnk.copy()
-            # handle dataframe with gene_name as index.
-            if rnk.shape[1] == 1:
-                rank_metric = rnk.reset_index()
-        elif isinstance(rnk, pd.Series):
-            rank_metric = rnk.reset_index()
-        elif os.path.isfile(rnk):
-            rank_metric = pd.read_csv(rnk, header=None, sep="\t")
-        else:
-            raise Exception('Error parsing gene ranking values!')
-        # sort ranking values from high to low
-        rank_metric.sort_values(
-            by=rank_metric.columns[1], ascending=self.ascending, inplace=True)
-        # drop na values
-        if rank_metric.isnull().any(axis=1).sum() > 0:
-            self._logger.warning(
-                "Input gene rankings contains NA values(gene name and ranking value), drop them all!")
-            # print out NAs
-            NAs = rank_metric[rank_metric.isnull().any(axis=1)]
-            self._logger.debug('NAs list:\n'+NAs.to_string())
-            rank_metric.dropna(how='any', inplace=True)
-        # drop duplicate IDs, keep the first
-        if rank_metric.duplicated(subset=rank_metric.columns[0]).sum() > 0:
-            self._logger.warning(
-                "Input gene rankings contains duplicated IDs, Only use the duplicated ID with highest value!")
-            # print out duplicated IDs.
-            dups = rank_metric[rank_metric.duplicated(
-                subset=rank_metric.columns[0])]
-            self._logger.debug('Dups list:\n'+dups.to_string())
-            rank_metric.drop_duplicates(
-                subset=rank_metric.columns[0], inplace=True, keep='first')
-        # reset ranking index, because you have sort values and drop duplicates.
-        rank_metric.reset_index(drop=True, inplace=True)
-        rank_metric.columns = ['gene_name', 'rank']
-        rankser = rank_metric.set_index('gene_name')['rank']
-        self.ranking = rankser
-        # return series
-        return rankser
-
-    def load_gmt_only(self, gmt):
-        if isinstance(gmt, dict):
-            genesets_dict = gmt
-        elif isinstance(gmt, str):
-            genesets_dict = self.parse_gmt(gmt)
-        else:
-            raise Exception("Error parsing gmt parameter for gene sets")
-        self._gmtdct = genesets_dict
-        return genesets_dict
-
-    def load_gmt(self, gene_list, gmt):
-        """load gene set dict"""
-
-        if isinstance(gmt, dict):
-            genesets_dict = gmt
-        elif isinstance(gmt, str):
-            genesets_dict = self.parse_gmt(gmt)
-        else:
-            raise Exception("Error parsing gmt parameter for gene sets")
-
-        subsets = list(genesets_dict.keys())
-        self.n_genesets = len(subsets)
-        for subset in subsets:
-            subset_list = genesets_dict.get(subset)
-            if isinstance(subset_list, set):
-                subset_list = list(subset_list)
-                genesets_dict[subset] = subset_list
-            tag_indicator = np.in1d(gene_list, subset_list, assume_unique=True)
-            tag_len = tag_indicator.sum()
-            if (self.min_size <= tag_len <= self.max_size) and tag_len < len(gene_list):
-                # tag_len should < gene_list
-                continue
-            del genesets_dict[subset]
-
-        filsets_num = len(subsets) - len(genesets_dict)
-        self._logger.info("%04d gene_sets have been filtered out when max_size=%s and min_size=%s" % (
-            filsets_num, self.max_size, self.min_size))
-
-        if filsets_num == len(subsets):
-            self._logger.error("No gene sets passed through filtering condition!!!, try new parameters again!\n" +
-                               "Note: check gene name, gmt file format, or filtering size.")
-            raise Exception("No gene sets passed through filtering condition")
-
-        self._gmtdct = genesets_dict
-        return genesets_dict
-
-    def parse_gmt(self, gmt):
-        """gmt parser"""
-
-        if gmt.lower().endswith(".gmt"):
-            with open(gmt) as genesets:
-                genesets_dict = {line.strip().split("\t")[0]: line.strip().split("\t")[2:]
-                                 for line in genesets.readlines()}
-            return genesets_dict
-
-        elif gmt in DEFAULT_LIBRARY:
-            pass
-        elif gmt in self.get_libraries():
-            pass
-        else:
-            self._logger.error("No supported gene_sets: %s" % gmt)
-            raise Exception("No supported gene_sets: %s" % gmt)
-
-        tmpname = "enrichr." + gmt + ".gmt"
-        tempath = os.path.join(DEFAULT_CACHE_PATH, tmpname)
-        # if file already download
-        if os.path.isfile(tempath):
-            self._logger.info(
-                "Enrichr library gene sets already downloaded in: %s, use local file" % DEFAULT_CACHE_PATH)
-            return self.parse_gmt(tempath)
-        else:
-            return self._download_libraries(gmt)
-
-    def get_libraries(self):
-        """return active enrichr library name.Offical API """
-
-        lib_url = self.ENRICHR_URL+'/Enrichr/datasetStatistics'
-        response = requests.get(lib_url, verify=True)
-        if not response.ok:
-            raise Exception("Error getting the Enrichr libraries")
-        libs_json = json.loads(response.text)
-        libs = [lib['libraryName'] for lib in libs_json['statistics']]
-
-        return sorted(libs)
-
-    def _download_libraries(self, libname):
-        """ download enrichr libraries."""
-        self._logger.info(
-            "Downloading and generating Enrichr library gene sets......")
-        s = retry(5)
-        # queery string
-        ENRICHR_URL = self.ENRICHR_URL+'/Enrichr/geneSetLibrary'
-        query_string = '?mode=text&libraryName=%s'
-        # get
-        response = s.get(ENRICHR_URL + query_string % libname, timeout=None)
-        if not response.ok:
-            raise Exception(
-                'Error fetching enrichment results, check internet connection first.')
-        # reformat to dict and save to disk
-        mkdirs(DEFAULT_CACHE_PATH)
-        genesets_dict = {}
-        outname = "enrichr.%s.gmt" % libname
-        gmtout = open(os.path.join(DEFAULT_CACHE_PATH, outname), "w")
-        for line in response.iter_lines(chunk_size=1024, decode_unicode='utf-8'):
-            line = line.strip()
-            k = line.split("\t")[0]
-            v = list(map(lambda x: x.split(",")[0], line.split("\t")[2:]))
-            genesets_dict.update({k: v})
-            outline = "%s\t\t%s\n" % (k, "\t".join(v))
-            gmtout.write(outline)
-        gmtout.close()
-
-        return genesets_dict
-
-    def _heatmat(self, df, classes, pheno_pos, pheno_neg):
-        """only use for gsea heatmap"""
-
-        cls_booA = list(map(lambda x: True if x ==
-                        pheno_pos else False, classes))
-        cls_booB = list(map(lambda x: True if x ==
-                        pheno_neg else False, classes))
-        datA = df.loc[:, cls_booA]
-        datB = df.loc[:, cls_booB]
-        datAB = pd.concat([datA, datB], axis=1)
-        self.heatmat = datAB
-        return
-
-    def _plotting(self, rank_metric, results, graph_num, outdir,
-                  format, figsize, pheno_pos='', pheno_neg=''):
-        """ Plotting API.
-            :param rank_metric: sorted pd.Series with rankings values.
-            :param results: self.results
-            :param data: preprocessed expression table
-
-        """
-
-        # no values need to be returned
-        if self._outdir is None:
-            return
-        # Plotting
-        top_term = self.res2d.index[:graph_num]
-        # multi-threading
-        #pool = Pool(self._processes)
-        for gs in top_term:
-            hit = results.get(gs)['hit_indices']
-            NES = 'nes' if self.module != 'ssgsea' else 'es'
-            term = gs.replace('/', '_').replace(":", "_")
-            outfile = '{0}/{1}.{2}.{3}'.format(self.outdir,
-                                               term, self.module, self.format)
-
-            # if self.module != 'ssgsea' and results.get(gs)['fdr'] > 0.05:
-            #     continue
-            gseaplot(rank_metric=rank_metric, term=term, hit_indices=hit,
-                     nes=results.get(gs)[NES], pval=results.get(gs)['pval'],
-                     fdr=results.get(gs)['fdr'], RES=results.get(gs)['RES'],
-                     pheno_pos=pheno_pos, pheno_neg=pheno_neg, figsize=figsize,
-                     ofname=outfile)
-
-            if self.module == 'gsea':
-                outfile2 = "{0}/{1}.heatmap.{2}".format(
-                    self.outdir, term, self.format)
-                heatmat = self.heatmat.iloc[hit, :]
-                width = np.clip(heatmat.shape[1], 4, 20)
-                height = np.clip(heatmat.shape[0], 4, 20)
-                heatmap(df=heatmat, title=term, ofname=outfile2,
-                        z_score=0, figsize=(width, height),
-                        xticklabels=True, yticklabels=True)
-
-    def _to_df(self, gsea_summary, gmt, rank_metric):
-        """Convernt GSEASummary to DataFrame"""
-        res = OrderedDict()
-        for gs in gsea_summary:
-            rdict = OrderedDict()
-            rdict['es'] = gs.es
-            rdict['nes'] = gs.nes
-            rdict['pval'] = gs.pval
-            rdict['fdr'] = gs.fdr
-            rdict['geneset_size'] = len(gmt[gs.term])
-            rdict['matched_size'] = len(gs.hits)
-            # reformat gene list.
-            _genes = rank_metric.index.values[gs.hits]
-            rdict['genes'] = ";".join([str(g).strip() for g in _genes])
-
-            RES = np.array(gs.run_es)
-            # extract leading edge genes
-            if rdict['es'] > 0:
-                # RES -> ndarray, ind -> list
-                idx = RES.argmax()
-                ldg_pos = list(filter(lambda x: x <= idx, gs.hits))
-            elif rdict['es'] < 0:
-                idx = RES.argmin()
-                ldg_pos = list(filter(lambda x: x >= idx, gs.hits))
-            else:
-                ldg_pos = ind  # es == 0 ?
-            rdict['ledge_genes'] = ';'.join(
-                list(map(str, rank_metric.iloc[ldg_pos].index)))
-            rdict['RES'] = gs.run_es
-            rdict['hit_indices'] = gs.hits
-            # save to one odict
-            res[gs.term] = rdict
-        # save
-        self.results = res
-        # save to dataframe
-        res_df = pd.DataFrame.from_dict(res, orient='index')
-        res_df.index.name = 'Term'
-        res_df.drop(['RES', 'hit_indices'], axis=1, inplace=True)
-        res_df.sort_values(by=['fdr', 'nes'], inplace=True)
-        self.res2d = res_df
-
-        if self._outdir is None:
-            return
-        out = os.path.join(self.outdir, 'gseapy.{b}.{c}.report.csv'.format(
-            b=self.module, c=self.permutation_type))
-        # if self.module == 'ssgsea':
-        #     out = out.replace(".csv",".txt")
-        #     msg = "# normalize enrichment scores calculated by random permutation procedure (GSEA method)\n" +\
-        #           "# It's not proper for publication. Please check the original paper!\n"
-        #     self._logger.warning(msg)
-        #     with open(out, 'a') as f:
-        #         f.write(msg)
-        #         res_df.to_csv(f, sep='\t')
-        # else:
-        res_df.to_csv(out)
-
-        return
-
-    def _save_results(self, zipdata, outdir, module, gmt, rank_metric, permutation_type):
-        """reformat gsea results, and save to txt"""
-
-        res = OrderedDict()
-        for gs, gseale, ind, RES in zipdata:
-            rdict = OrderedDict()
-            rdict['es'] = gseale[0]
-            rdict['nes'] = gseale[1]
-            rdict['pval'] = gseale[2]
-            rdict['fdr'] = gseale[3]
-            rdict['geneset_size'] = len(gmt[gs])
-            rdict['matched_size'] = len(ind)
-            # reformat gene list.
-            _genes = rank_metric.index.values[ind]
-            rdict['genes'] = ";".join([str(g).strip() for g in _genes])
-
-            if self.module != 'ssgsea':
-                # extract leading edge genes
-                if rdict['es'] > 0:
-                    # RES -> ndarray, ind -> list
-                    idx = RES.argmax()
-                    ldg_pos = list(filter(lambda x: x <= idx, ind))
-                elif rdict['es'] < 0:
-                    idx = RES.argmin()
-                    ldg_pos = list(filter(lambda x: x >= idx, ind))
-                else:
-                    ldg_pos = ind  # es == 0 ?
-                rdict['ledge_genes'] = ';'.join(
-                    list(map(str, rank_metric.iloc[ldg_pos].index)))
-
-            rdict['RES'] = RES
-            rdict['hit_indices'] = ind
-            # save to one odict
-            res[gs] = rdict
-        # save
-        self.results = res
-        # save to dataframe
-        res_df = pd.DataFrame.from_dict(res, orient='index')
-        res_df.index.name = 'Term'
-        res_df.drop(['RES', 'hit_indices'], axis=1, inplace=True)
-        res_df.sort_values(by=['fdr', 'pval'], inplace=True)
-        self.res2d = res_df
-
-        if self._outdir is None:
-            return
-        out = os.path.join(outdir, 'gseapy.{b}.{c}.report.csv'.format(
-            b=module, c=permutation_type))
-        if self.module == 'ssgsea':
-            out = out.replace(".csv", ".txt")
-            msg = "# normalize enrichment scores calculated by random permutation procedure (GSEA method)\n" +\
-                  "# It's not proper for publication. Please check the original paper!\n"
-            self._logger.warning(msg)
-            with open(out, 'a') as f:
-                f.write(msg)
-                res_df.to_csv(f, sep='\t')
-        else:
-            res_df.to_csv(out)
-
-        return
->>>>>>> d2234647
 
 
 class GSEA(GSEAbase):
@@ -608,7 +192,6 @@
         # select correct expression genes and values.
         dat, cls_dict = self.load_data(cls_vector)
         self.cls_dict = cls_dict
-<<<<<<< HEAD
         self.pheno_pos = phenoPos
         self.pheno_neg = phenoNeg
         # data frame must have length > 1
@@ -616,13 +199,6 @@
         # ranking metrics calculation.
         dat2 = self.ranking_metric(df=dat, method=self.method, pos=phenoPos, neg=phenoNeg,
                                    classes=cls_dict, ascending=self.ascending)
-=======
-        # data frame must have length > 1
-        assert len(dat) > 1
-        # ranking metrics calculation.
-        dat2 = ranking_metric(df=dat, method=self.method, pos=phenoPos, neg=phenoNeg,
-                              classes=cls_dict, ascending=self.ascending)
->>>>>>> d2234647
         self.ranking = dat2
         # filtering out gene sets and build gene sets dictionary
         gmt = self.load_gmt_only(gmt=self.gene_sets)
@@ -633,17 +209,6 @@
             "Start to run GSEA...Might take a while..................")
         # cpu numbers
         # compute ES, NES, pval, FDR, RES
-<<<<<<< HEAD
-=======
-        # dataset = dat if self.permutation_type =='phenotype' else dat2
-        # gsea_results,hit_ind,rank_ES, subsets = gsea_compute_tensor(data=dataset, gmt=gmt, n=self.permutation_num,
-        #                                                      weighted_score_type=self.weighted_score_type,
-        #                                                      permutation_type=self.permutation_type,
-        #                                                      method=self.method,
-        #                                                      pheno_pos=phenoPos, pheno_neg=phenoNeg,
-        #                                                      classes=cls_vector, ascending=self.ascending,
-        #                                                      processes=self._processes, seed=self.seed)
->>>>>>> d2234647
         if self.permutation_type == "gene_set":
             gsum = prerank_rs(dat2.index.to_list(),  # gene list
                               dat2.squeeze().to_list(),  # ranking values
@@ -654,16 +219,10 @@
                               self.permutation_num,
                               self._processes,
                               self.seed,
-<<<<<<< HEAD
                               )
         else:  # phenotype permutation
             group = list(map(lambda x: True if x ==
                          phenoPos else False, cls_vector))
-=======
-                              False)
-        else:  # phenotype permutation
-            group = list(map(lambda x: True if x == phenoPos else False, cls_vector))
->>>>>>> d2234647
             gsum = gsea_rs(dat.index.to_list(),
                            dat.values.tolist(),  # each row is gene values across samples
                            group,
@@ -678,20 +237,10 @@
 
         self._logger.info(
             "Start to generate GSEApy reports and figures............")
-<<<<<<< HEAD
 
         self._to_df(gsum, gmt, dat2)
         # reorder datarame for heatmap
         self._heatmat(df=dat.loc[dat2.index], classes=cls_vector)
-=======
-        # res_zip = zip(subsets, list(gsea_results), hit_ind, rank_ES)
-        # self._save_results(zipdata=res_zip, outdir=self.outdir, module=self.module,
-        #                            gmt=gmt, rank_metric=dat2, permutation_type=self.permutation_type)
-        self._to_df(gsum, gmt, dat2)
-        # reorder datarame for heatmap
-        self._heatmat(df=dat.loc[dat2.index], classes=cls_vector,
-                      pheno_pos=phenoPos, pheno_neg=phenoNeg)
->>>>>>> d2234647
         # Plotting
         if not self._noplot:
             self._plotting(rank_metric=dat2)
@@ -754,15 +303,6 @@
         self._logger.info(
             "Start to run GSEA...Might take a while..................")
         # compute ES, NES, pval, FDR, RES
-<<<<<<< HEAD
-=======
-        # gsea_results, hit_ind,rank_ES, subsets = gsea_compute(data=dat2, n=self.permutation_num, gmt=gmt,
-        #                                                       weighted_score_type=self.weighted_score_type,
-        #                                                       permutation_type='gene_set', method=None,
-        #                                                       pheno_pos=self.pheno_pos, pheno_neg=self.pheno_neg,
-        #                                                       classes=None, ascending=self.ascending,
-        #                                                       processes=self._processes, seed=self.seed)
->>>>>>> d2234647
         gsum = prerank_rs(dat2.index.to_list(),  # gene list
                           dat2.squeeze().to_list(),  # ranking values
                           gmt,  # must be a dict object
@@ -772,10 +312,6 @@
                           self.permutation_num,
                           self._processes,
                           self.seed,
-<<<<<<< HEAD
-=======
-                          False,  # ssgsea or not
->>>>>>> d2234647
                           )
         self._logger.info(
             "Start to generate gseapy reports, and produce figures...")
@@ -802,11 +338,7 @@
     def __init__(self, data, gene_sets, outdir="GSEA_SingleSample", sample_norm_method='rank',
                  min_size=15, max_size=2000, permutation_num=0, weighted_score_type=0.25,
                  scale=True, ascending=False, processes=1, figsize=(7, 6), format='pdf',
-<<<<<<< HEAD
                  graph_num=20, no_plot=True, seed=123, verbose=False):
-=======
-                 graph_num=20, no_plot=True, seed=None, verbose=False):
->>>>>>> d2234647
         super(SingleSampleGSEA, self).__init__(outdir=outdir,
                                                gene_sets=gene_sets,
                                                module='ssgsea',
@@ -921,32 +453,17 @@
         # normalized samples, and rank
         normdat = self.norm_samples(data)
         # filtering out gene sets and build gene sets dictionary
-<<<<<<< HEAD
         gmt = self.load_gmt(gene_list=normdat.index.values, gmt=self.gene_sets)
-=======
-        gmt = self.load_gmt_only(gmt=self.gene_sets)
->>>>>>> d2234647
         self._logger.info(
             "%04d gene_sets used for further statistical testing....." % len(gmt))
         # start analysis
         self._logger.info(
             "Start to run ssGSEA...Might take a while................")
-<<<<<<< HEAD
         if self.permutation_num > 0:
             # run permutation procedure and calculate pvals, fdrs
             self._logger.warning(
                 "run ssGSEA with permutation procedure, don't use these part of results for publication.")
         self.runSamplesPermu(df=normdat, gmt=gmt)
-=======
-        if self.permutation_num == 0:
-            # ssGSEA without permutation
-            self.runSamples(df=normdat, gmt=gmt)
-        else:
-            # run permutation procedure and calculate pvals, fdrs
-            self._logger.warning(
-                "run ssGSEA with permutation procedure, don't use these part of results for publication.")
-            self.runSamplesPermu(df=normdat, gmt=gmt)
->>>>>>> d2234647
         # clean up all outputs if _outdir is None
         if self._outdir is None:
             self._tmpdir.cleanup()
@@ -956,19 +473,9 @@
 
         assert self.min_size <= self.max_size
         mkdirs(self.outdir)
-<<<<<<< HEAD
         gsum = ssgsea_rs(df.index.to_list(),
                          df.values.tolist(),
                          df.columns.astype(str).to_list(),  # sample name
-=======
-        self.resultsOnSamples = OrderedDict()
-        outdir = self.outdir
-        # iter through each sample
-
-        gsum = ssgsea_rs(df.index.to_list(),
-                         df.values.T.tolist(),  # row is sample, columns is gene values
-                         df.columns.to_list(),  # sample name
->>>>>>> d2234647
                          gmt,
                          self.weighted_score_type,
                          self.min_size,
@@ -977,7 +484,6 @@
                          self._processes,
                          self.seed
                          )
-<<<<<<< HEAD
 
         outcol = ['name', 'term', 'es', 'nes', 'pval', 'fdr',  
                    'overlap','genes', 'lead_genes', 'hits', 'RES']
@@ -1034,192 +540,6 @@
         out.to_csv(os.path.join(self.outdir, outcsv), index=False, float_format='%.6e')
         return
 
-=======
-        self.resultsOnSamples = OrderedDict()
-        outdir = self.outdir
-        out = []
-        for i, gs in enumerate(gsum):
-            e = [gs.name, gs.term, gs.es, gs.nes, gs.pval, gs.fdr, gs.hits, gs.run_es]
-            out.append(e)
-        outcol = ['SampleName', 'Term', 'ES', 'NES', 'Pval', 'FDR']
-
-        out = pd.DataFrame(data=out,  columns=outcol + ['Hits', 'RES'])
-        out.loc[:,outcol].to_csv(os.path.join(outdir, "gseapy.ssgsea.csv"))
-        # plotting
-        if not self._noplot:
-            for name, dd in out.groupby(['SampleName']):
-                rnk = df[name].sort_values(ascending=False) 
-                mkdirs(f'{self.outdir}/{name}')
-                for i, entry in dd.iterrows():
-                    term = entry.term.replace('/', '_').replace(":", "_")
-                    outfile = f'{self.outdir}/{name}/{term}.{self.module}.{self.format}'
-                    gseaplot(rank_metric=rnk, term=term,
-                             hit_indices=entry.Hits, nes=entry.NES, pval=1, fdr=1,
-                             RES=entry.RES, pheno_pos='', pheno_neg='',
-                             figsize=self.figsize, ofname=outfile)
-
-        # for name, ser in df.iteritems():
-        #     self.outdir = os.path.join(outdir, str(name))
-        #     self._logger.info("Run Sample: %s " % name)
-        #     mkdirs(self.outdir)
-        #     # sort ranking values from high to low or reverse
-        #     dat2 = ser.sort_values(ascending=self.ascending)
-        #     # reset integer index, or caused unwanted problems
-        #     # df.reset_index(drop=True, inplace=True)
-
-        #     # compute ES, NES, pval, FDR, RES
-        #     gsea_results, hit_ind,rank_ES, subsets = gsea_compute(data=dat2, n=self.permutation_num, gmt=gmt,
-        #                                                           weighted_score_type=self.weighted_score_type,
-        #                                                           permutation_type='gene_set', method=None,
-        #                                                           pheno_pos='', pheno_neg='',
-        #                                                           classes=None, ascending=self.ascending,
-        #                                                           processes=self._processes,
-        #                                                           seed=self.seed, single=True, scale=self.scale)
-        #     #write file
-        #     res_zip = zip(subsets, list(gsea_results), hit_ind, rank_ES)
-        #     self._save_results(zipdata=res_zip, outdir=self.outdir, module=self.module,
-        #                         gmt=gmt, rank_metric=dat2, permutation_type="gene_sets")
-        #     self._to_df(gsum, gmt=gmt, rank_metric=dat2)
-        #     self.resultsOnSamples[name] = self.res2d.es
-        #     # plotting
-        #     if self._noplot:
-        #         continue
-        #     self._logger.info("Plotting Sample: %s \n" % name)
-        #     self._plotting(rank_metric=dat2, results=self.results,
-        #                    graph_num=self.graph_num, outdir=self.outdir,
-        #                    figsize=self.figsize, format=self.format)
-
-        # save es, nes to file
-        # self._save(outdir)
-
-        return
-
-    def runSamples(self, df, gmt=None):
-        """Single Sample GSEA workflow.
-           multiprocessing utility on samples.
-        """
-        gsum = ssgsea_rs(df.index.to_list(),
-                         df.values.T.tolist(),  # row is sample, columns is gene values
-                         df.columns.to_list(),  # sample name
-                         gmt,
-                         self.weighted_score_type,
-                         self.min_size,
-                         self.max_size,
-                         None, ## no permutation procedure
-                         self._processes,
-                         self.seed
-                         )
-
-        # df.index.values are gene_names
-        # Save each sample results to odict
-        self.resultsOnSamples = OrderedDict()
-        outdir = self.outdir
-        out = []
-        for i, gs in enumerate(gsum):
-            e = [gs.name, gs.term, gs.es, gs.nes]
-            out.append(e)
-            # plotting
-            if self._noplot:
-                continue
-            term = gs.term.replace('/', '_').replace(":", "_")
-            outfile = '{0}/{1}.{2}.{3}'.format(self.outdir,
-                                               term, self.module, self.format)
-            rnk = df[gs.name].sort_values(ascending=False)
-            gseaplot(rank_metric=rnk, term=gs.term,
-                     hit_indices=gs.hits, nes=gs.nes, pval=1, fdr=1,
-                     RES=gs.run_es, pheno_pos='', pheno_neg='',
-                     figsize=self.figsize, ofname=outfile)
-        out = pd.DataFrame(data=out,  columns=[
-                           'SampleName', 'Term', 'ES', 'NES'])
-        out.to_csv(os.path.join(outdir, "gseapy.ssgsea.csv"))
-        # self._save(outdir)
-        # # run ssgsea for gct expression matrix
-        # #multi-threading
-        # subsets = sorted(gmt.keys())
-        # tempdat=[]
-        # tempes=[]
-        # names=[]
-        # rankings=[]
-        # #pool = Pool(processes=self._processes)
-        # np.random.seed(self.seed)
-        # random_state = np.random.randint(np.iinfo(np.int32).max, size=df.shape[1])
-        # for name, ser in df.iteritems():
-        #     #prepare input
-        #     dat = ser.sort_values(ascending=self.ascending)
-        #     tempdat.append(dat)
-        #     rankings.append(dat)
-        #     names.append(name)
-
-        # tempes = Parallel(n_jobs=self._processes)(
-        #                      delayed(enrichment_score_tensor)(
-        #                                        dat.index.values, dat.values, gmt,
-        #                                        self.weighted_score_type,
-        #                                        self.permutation_num, rs, True,
-        #                                        self.scale)
-        #                      for dat, rs in zip(tempdat, random_state))
-
-        # save results and plotting
-        # for i, temp in enumerate(tempes):
-        #     name, rnk = names[i], rankings[i]
-        #     self._logger.info("Calculate Enrichment Score for Sample: %s "%name)
-        #     # es, esnull, hit_ind, RES = temp.get()
-        #     es, esnull, hit_ind, RES = temp
-        #     # create results subdir
-        #     self.outdir= os.path.join(outdir, str(name))
-        #     mkdirs(self.outdir)
-        #     # save results
-        #     self.resultsOnSamples[name] = pd.Series(data=es, index=subsets, name=name)
-        #     # plotting
-        #     if self._noplot: continue
-        #     self._logger.info("Plotting Sample: %s \n" % name)
-        #     for i, term in enumerate(subsets):
-        #         term = term.replace('/','_').replace(":","_")
-        #         outfile = '{0}/{1}.{2}.{3}'.format(self.outdir, term, self.module, self.format)
-        #         gseaplot(rank_metric=rnk, term=term,
-        #                  hit_indices=hit_ind[i], nes=es[i], pval=1, fdr=1,
-        #                  RES=RES[i], pheno_pos='', pheno_neg='',
-        #                  figsize=self.figsize, ofname=outfile)
-        # save es, nes to file
-        # self._save(outdir)
-
-        return
-
-    def _save(self, outdir):
-        """save es and stats"""
-        # save raw ES to one csv file
-        samplesRawES = pd.DataFrame(self.resultsOnSamples)
-        samplesRawES.index.name = 'Term|ES'
-        # normalize enrichment scores by using the entire data set, as indicated
-        # by Barbie et al., 2009, online methods, pg. 2
-        samplesNES = samplesRawES / \
-            (samplesRawES.values.max() - samplesRawES.values.min())
-        samplesNES = samplesNES.copy()
-        samplesNES.index.rename('Term|NES', inplace=True)
-        self.res2d = samplesNES
-        self._logger.info(
-            "Congratulations. GSEApy runs successfully................\n")
-        if self._outdir is None:
-            return
-        # write es
-        outESfile = os.path.join(outdir, "gseapy.samples.raw.es.txt")
-        with open(outESfile, 'a') as f:
-            if self.scale:
-                f.write(
-                    '# scale the enrichment scores by number of genes in the gene sets\n')
-                f.write('# this normalization has not effects on the final NES, ' +
-                        'as indicated by Barbie et al., 2009, online methods, pg. 2\n')
-            else:
-                f.write('# raw enrichment scores of all data\n')
-                f.write('# no scale es by numbers of genes in the gene sets\n')
-            samplesRawES.to_csv(f, sep='\t')
-
-        outNESfile = os.path.join(outdir, "gseapy.samples.normalized.es.txt")
-        with open(outNESfile, 'a') as f:
-            f.write('# normalize enrichment scores by using the entire data set\n')
-            f.write('# as indicated by Barbie et al., 2009, online methods, pg. 2\n')
-            samplesNES.to_csv(f, sep='\t')
-        return
->>>>>>> d2234647
 
 
 class Replot(GSEAbase):
@@ -1280,19 +600,11 @@
             hit_ind, nes, pval, fdr = data
             gene_set = gene_set_dict.get(enrich_term)
             # calculate enrichment score
-<<<<<<< HEAD
             RES = self.enrichment_score(gene_list=gene_list,
                                         correl_vector=correl_vector,
                                         gene_set=gene_set,
                                         weighted_score_type=self.weighted_score_type,
                                         nperm=0)[-1]
-=======
-            RES = enrichment_score(gene_list=gene_list,
-                                   correl_vector=correl_vector,
-                                   gene_set=gene_set,
-                                   weighted_score_type=self.weighted_score_type,
-                                   nperm=0)[-1]
->>>>>>> d2234647
             # plotting
             term = enrich_term.replace('/', '_').replace(":", "_")
             outfile = '{0}/{1}.{2}.{3}'.format(self.outdir,
