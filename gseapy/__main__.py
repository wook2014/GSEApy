--- conflicted
+++ resolved
@@ -1,10 +1,5 @@
 
-<<<<<<< HEAD
-import os
-import sys
-=======
 import os, sys
->>>>>>> d2234647
 import argparse as ap
 
 
@@ -190,11 +185,7 @@
                            Default: 'log2_ratio_of_classes'")
     group_opt.add_argument("-a", "--ascending", action='store_true', dest='ascending', default=False,
                            help='Rank metric sorting order. If the -a flag was chosen, then ascending equals to True. Default: False.')
-<<<<<<< HEAD
-    group_opt.add_argument("-s", "--seed", dest="seed", action="store", type=int, default=123, metavar='',
-=======
     group_opt.add_argument("-s", "--seed", dest = "seed", action="store", type=int, default=123, metavar='',
->>>>>>> d2234647
                            help="Number of random seed. Default: None")
     group_opt.add_argument("-p", "--threads", dest="threads", action="store", type=int, default=1, metavar='procs',
                            help="Number of Processes you are going to use. Default: 1")
@@ -236,11 +227,7 @@
                              help='Weighted_score of rank_metrics. For weighting input genes. Choose from {0, 1, 1.5, 2}. Default: 1',)
     prerank_opt.add_argument("-a", "--ascending", action='store_true', dest='ascending', default=False,
                              help='Rank metric sorting order. If the -a flag was chosen, then ascending equals to True. Default: False.')
-<<<<<<< HEAD
-    prerank_opt.add_argument("-s", "--seed", dest="seed", action="store", type=int, default=123, metavar='',
-=======
     prerank_opt.add_argument("-s", "--seed", dest = "seed", action="store", type=int, default=123, metavar='',
->>>>>>> d2234647
                              help="Number of random seed. Default: None")
     prerank_opt.add_argument("-p", "--threads", dest="threads", action="store", type=int, default=1, metavar='procs',
                              help="Number of Processes you are going to use. Default: 1")
@@ -283,11 +270,7 @@
                            help='Weighted_score of rank_metrics. For weighting input genes. Default: 0.25',)
     group_opt.add_argument("-a", "--ascending", action='store_true', dest='ascending', default=False,
                            help='Rank metric sorting order. If the -a flag was chosen, then ascending equals to True. Default: False.')
-<<<<<<< HEAD
-    group_opt.add_argument("-s", "--seed", dest="seed", action="store", type=int, default=123, metavar='',
-=======
     group_opt.add_argument("-s", "--seed", dest = "seed", action="store", type=int, default=123, metavar='',
->>>>>>> d2234647
                            help="Number of random seed. Default: None")
     group_opt.add_argument("-p", "--threads", dest="threads", action="store", type=int, default=1, metavar='procs',
                            help="Number of Processes you are going to use. Default: 1")
