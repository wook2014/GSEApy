<<<<<<< HEAD

import os
import sys
=======
>>>>>>> 8229edcb
import argparse as ap
import logging
import os
import sys

# ------------------------------------
# Main function
# ------------------------------------

# there is a bug in add_argument(required=True), for hacking, don't set metavar='' when required=True,
# or args = argparser.parse_args() will throw bugs!!!


<<<<<<< HEAD
__version__ = '0.11.0'
=======
__version__ = "0.10.8"
>>>>>>> 8229edcb


def main():
    """The Main function/pipeline for GSEApy."""

    # Parse options...
    argparser = prepare_argparser()
    args = argparser.parse_args()
    subcommand = args.subcommand_name

    if subcommand == "replot":
        # reproduce plots using GSEAPY
        from .gsea import Replot
<<<<<<< HEAD
        Replot(indir=args.indir, outdir=args.outdir, weight=args.weight,
               figsize=args.figsize, format=args.format, verbose=args.verbose).run()
=======

        Replot(
            indir=args.indir,
            outdir=args.outdir,
            weighted_score_type=args.weight,
            figsize=args.figsize,
            format=args.format,
            verbose=args.verbose,
        ).run()
>>>>>>> 8229edcb

    elif subcommand == "gsea":
        # compute using GSEAPY
        from .gsea import GSEA

        gs = GSEA(
            args.data,
            args.gmt,
            args.cls,
            args.outdir,
            args.mins,
            args.maxs,
            args.n,
            args.weight,
            args.type,
            args.method,
            args.ascending,
            args.threads,
            args.figsize,
            args.format,
            args.graph,
            args.noplot,
            args.seed,
            args.verbose,
        )
        gs.run()
    elif subcommand == "prerank":
        from .gsea import Prerank

        pre = Prerank(
            args.rnk,
            args.gmt,
            args.outdir,
            args.label[0],
            args.label[1],
            args.mins,
            args.maxs,
            args.n,
            args.weight,
            args.ascending,
            args.threads,
            args.figsize,
            args.format,
            args.graph,
            args.noplot,
            args.seed,
            args.verbose,
        )
        pre.run()

    elif subcommand == "ssgsea":
        from .gsea import SingleSampleGSEA
<<<<<<< HEAD
        ss = SingleSampleGSEA(data=args.data, gene_sets=args.gmt, outdir=args.outdir,
                              sample_norm_method=args.norm,
                              min_size=args.mins, max_size=args.maxs, permutation_num=args.n,
                              weight=args.weight,
                              ascending=args.ascending, threads=args.threads,
                              figsize=args.figsize, format=args.format, graph_num=args.graph,
                              no_plot=args.noplot, seed=args.seed, verbose=args.verbose)
=======

        ss = SingleSampleGSEA(
            data=args.data,
            gene_sets=args.gmt,
            outdir=args.outdir,
            sample_norm_method=args.norm,
            min_size=args.mins,
            max_size=args.maxs,
            permutation_num=args.n,
            weighted_score_type=args.weight,
            scale=args.scale,
            ascending=args.ascending,
            processes=args.threads,
            figsize=args.figsize,
            format=args.format,
            graph_num=args.graph,
            no_plot=args.noplot,
            seed=args.seed,
            verbose=args.verbose,
        )
>>>>>>> 8229edcb
        ss.run()

    elif subcommand == "enrichr":
        # calling enrichr API
        from .enrichr import Enrichr
<<<<<<< HEAD
        enr = Enrichr(gene_list=args.gene_list, descriptions=args.descrip,
                      gene_sets=args.library, organism=args.organism,
                      outdir=args.outdir, format=args.format, cutoff=args.thresh,
                      background=args.bg, figsize=args.figsize,
                      top_term=args.term, no_plot=args.noplot, verbose=args.verbose)
=======

        enr = Enrichr(
            gene_list=args.gene_list,
            descriptions=args.descrip,
            gene_sets=args.library,
            organism=args.organism,
            outdir=args.outdir,
            format=args.format,
            cutoff=args.thresh,
            background=args.bg,
            figsize=args.figsize,
            top_term=args.term,
            no_plot=args.noplot,
            verbose=args.verbose,
        )
>>>>>>> 8229edcb
        # set organism
        enr.set_organism()
        enr.run()
    elif subcommand == "biomart":
        from .parser import Biomart

        # read input file or a argument
        name, value = args.filter
        if os.path.isfile(value):
            with open(value, "r") as val:
                lines = val.readlines()
            value = [l.strip() for l in lines]
        # run query
        bm = Biomart(host=args.host, verbose=args.verbose)
<<<<<<< HEAD
        bm.query(dataset=args.bg, attributes=args.attrs.split(","),
                 filters={name: value}, filename=args.ofile)
=======
        bm.query(
            dataset=args.bg,
            attributes=args.attrs.split(","),
            filters={name: value},
            filename=args.ofile,
        )
>>>>>>> 8229edcb
    else:
        argparser.print_help()
        sys.exit(0)


def prepare_argparser():
    """Prepare argparser object. New options will be added in this function first."""
    description = "%(prog)s -- Gene Set Enrichment Analysis in Python"
    epilog = "For command line options of each command, type: %(prog)s COMMAND -h"

    # top-level parser
    argparser = ap.ArgumentParser(description=description, epilog=epilog)
<<<<<<< HEAD
    argparser.add_argument("--version", action="version",
                           version="%(prog)s " + __version__)
    subparsers = argparser.add_subparsers(
        dest='subcommand_name')  # help="sub-command help")
=======
    argparser.add_argument(
        "--version", action="version", version="%(prog)s " + __version__
    )
    subparsers = argparser.add_subparsers(
        dest="subcommand_name"
    )  # help="sub-command help")
>>>>>>> 8229edcb

    # command for 'gsea'
    add_gsea_parser(subparsers)
    # command for 'prerank'
    add_prerank_parser(subparsers)
    # command for 'ssgsea'
    add_singlesample_parser(subparsers)
    # command for 'plot'
    add_plot_parser(subparsers)
    # command for 'enrichr'
    add_enrichr_parser(subparsers)
    # command for 'biomart'
    add_biomart_parser(subparsers)

    return argparser


def add_output_option(parser):
    """output option"""

<<<<<<< HEAD
    parser.add_argument("-o", "--outdir", dest="outdir", type=str, default='GSEApy_reports',
                        metavar='', action="store",
                        help="The GSEApy output directory. Default: the current working directory")
    parser.add_argument("-f", "--format", dest="format", type=str, metavar='', action="store",
                        choices=("pdf", "png", "jpeg", "eps", "svg"), default="pdf",
                        help="File extensions supported by Matplotlib active backend,\
                              choose from {'pdf', 'png', 'jpeg','ps', 'eps','svg'}. Default: 'pdf'.")
    parser.add_argument("--fs", "--figsize", action='store', nargs=2, dest='figsize',
                        metavar=('width', 'height'), type=float, default=(6.5, 6),
                        help="The figsize keyword argument need two parameters to define. Default: (6.5, 6)")
    parser.add_argument("--graph", dest="graph", action="store", type=int, default=20, metavar='int',
                        help="Numbers of top graphs produced. Default: 20")
    parser.add_argument("--no-plot", action='store_true', dest='noplot', default=False,
                        help="Speed up computing by suppressing the plot output." +
                             "This is useful only if data are interested. Default: False.")
    parser.add_argument("-v", "--verbose", action="store_true", default=False, dest='verbose',
                        help="Increase output verbosity, print out progress of your job", )
=======
    parser.add_argument(
        "-o",
        "--outdir",
        dest="outdir",
        type=str,
        default="GSEApy_reports",
        metavar="",
        action="store",
        help="The GSEApy output directory. Default: the current working directory",
    )
    parser.add_argument(
        "-f",
        "--format",
        dest="format",
        type=str,
        metavar="",
        action="store",
        choices=("pdf", "png", "jpeg", "eps", "svg"),
        default="pdf",
        help="File extensions supported by Matplotlib active backend,\
                              choose from {'pdf', 'png', 'jpeg','ps', 'eps','svg'}. Default: 'pdf'.",
    )
    parser.add_argument(
        "--fs",
        "--figsize",
        action="store",
        nargs=2,
        dest="figsize",
        metavar=("width", "height"),
        type=float,
        default=(6.5, 6),
        help="The figsize keyword argument need two parameters to define. Default: (6.5, 6)",
    )
    parser.add_argument(
        "--graph",
        dest="graph",
        action="store",
        type=int,
        default=20,
        metavar="int",
        help="Numbers of top graphs produced. Default: 20",
    )
    parser.add_argument(
        "--no-plot",
        action="store_true",
        dest="noplot",
        default=False,
        help="Speed up computing by suppressing the plot output."
        + "This is useful only if data are interested. Default: False.",
    )
    parser.add_argument(
        "-v",
        "--verbose",
        action="store_true",
        default=False,
        dest="verbose",
        help="Increase output verbosity, print out progress of your job",
    )
>>>>>>> 8229edcb


def add_output_group(parser, required=True):
    """output group"""

    output_group = parser.add_mutually_exclusive_group(required=required)
    output_group.add_argument(
        "-o",
        "--ofile",
        dest="ofile",
        type=str,
        default="GSEApy_reports",
        help="Output file name. Mutually exclusive with --o-prefix.",
    )
    output_group.add_argument(
        "--o-prefix",
        dest="ofile",
        type=str,
        default="GSEApy_reports",
        help="Output file prefix. Mutually exclusive with -o/--ofile.",
    )


def add_gsea_parser(subparsers):
    """Add main function 'gsea' argument parsers."""

    argparser_gsea = subparsers.add_parser(
<<<<<<< HEAD
        "gsea", help="Main GSEApy Function: run GSEApy instead of GSEA.")

    # group for input files
    group_input = argparser_gsea.add_argument_group("Input files arguments")
    group_input.add_argument("-d", "--data", dest="data", action="store", type=str, required=True,
                             help="Input gene expression dataset file in txt format.Same with GSEA.")
    group_input.add_argument("-c", "--cls", dest="cls", action="store", type=str, required=True,
                             help="Input class vector (phenotype) file in CLS format. Same with GSEA.")
    group_input.add_argument("-g", "--gmt", dest="gmt", action="store", type=str, required=True,
                             help="Gene set database in GMT format. Same with GSEA.")
    group_input.add_argument("-t", "--permu-type", action="store", dest="type", type=str, metavar='perType',
                             choices=("gene_set", "phenotype"), default="gene_set",
                             help="Type of permutation reshuffling, "+\
                                   "Choose from {'phenotype': 'sample.labels' , 'gene_set' : gene.labels}. " +\
                                   "Default: gene_set")
=======
        "gsea", help="Main GSEApy Function: run GSEApy instead of GSEA."
    )

    # group for input files
    group_input = argparser_gsea.add_argument_group("Input files arguments")
    group_input.add_argument(
        "-d",
        "--data",
        dest="data",
        action="store",
        type=str,
        required=True,
        help="Input gene expression dataset file in txt format.Same with GSEA.",
    )
    group_input.add_argument(
        "-c",
        "--cls",
        dest="cls",
        action="store",
        type=str,
        required=True,
        help="Input class vector (phenotype) file in CLS format. Same with GSEA.",
    )
    group_input.add_argument(
        "-g",
        "--gmt",
        dest="gmt",
        action="store",
        type=str,
        required=True,
        help="Gene set database in GMT format. Same with GSEA.",
    )
    group_input.add_argument(
        "-t",
        "--permu-type",
        action="store",
        dest="type",
        type=str,
        metavar="perType",
        choices=("gene_set", "phenotype"),
        default="gene_set",
        help="Permutation type. Same with GSEA, choose from {'gene_set', 'phenotype'}",
    )
>>>>>>> 8229edcb

    # group for output files
    group_output = argparser_gsea.add_argument_group("Output arguments")
    add_output_option(group_output)

    # group for General options.
    group_opt = argparser_gsea.add_argument_group("GSEA advanced arguments")
<<<<<<< HEAD
    group_opt.add_argument("-n", "--permu-num", dest="n", action="store", type=int, default=1000, metavar='nperm',
                           help="Number of random permutations. For calculating esnulls. Default: 1000")
    group_opt.add_argument("--min-size",  dest="mins", action="store", type=int, default=15, metavar='int',
                           help="Min size of input genes presented in Gene Sets. Default: 15")
    group_opt.add_argument("--max-size", dest="maxs", action="store", type=int, default=500, metavar='int',
                           help="Max size of input genes presented in Gene Sets. Default: 500")
    group_opt.add_argument("-w", "--weight", action='store', dest='weight', default=1.0, type=float, metavar='float',
                           help='Weighted_score of rank_metrics. For weighting input genes. Choose from {0, 1, 1.5, 2}. Default: 1',)
    group_opt.add_argument("-m", "--method", action="store", dest="method", type=str, metavar='',
                           choices=("signal_to_noise", "s2n", "abs_signal_to_noise", "abs_s2n",
                                    "t_test", "ratio_of_classes", "diff_of_classes", "log2_ratio_of_classes"),
                           default="log2_ratio_of_classes",
                           help="Methods to calculate correlations of ranking metrics. \
                           Choose from {'signal_to_noise', 'abs_signal_to_noise', 't_test', 'ratio_of_classes', 'diff_of_classes','log2_ratio_of_classes'}.\
                           Default: 'log2_ratio_of_classes'")
    group_opt.add_argument("-a", "--ascending", action='store_true', dest='ascending', default=False,
                           help='Rank metric sorting order. If the -a flag was chosen, then ascending equals to True. Default: False.')
    group_opt.add_argument("-s", "--seed", dest="seed", action="store", type=int, default=123, metavar='',
                           help="Number of random seed. Default: None")
    group_opt.add_argument("-p", "--threads", dest="threads", action="store", type=int, default=1, metavar='procs',
                           help="Number of threads you are going to use. Default: 1")
=======
    group_opt.add_argument(
        "-n",
        "--permu-num",
        dest="n",
        action="store",
        type=int,
        default=1000,
        metavar="nperm",
        help="Number of random permutations. For calculating esnulls. Default: 1000",
    )
    group_opt.add_argument(
        "--min-size",
        dest="mins",
        action="store",
        type=int,
        default=15,
        metavar="int",
        help="Min size of input genes presented in Gene Sets. Default: 15",
    )
    group_opt.add_argument(
        "--max-size",
        dest="maxs",
        action="store",
        type=int,
        default=500,
        metavar="int",
        help="Max size of input genes presented in Gene Sets. Default: 500",
    )
    group_opt.add_argument(
        "-w",
        "--weight",
        action="store",
        dest="weight",
        default=1.0,
        type=float,
        metavar="float",
        help="Weighted_score of rank_metrics. For weighting input genes. Choose from {0, 1, 1.5, 2}. Default: 1",
    )
    group_opt.add_argument(
        "-m",
        "--method",
        action="store",
        dest="method",
        type=str,
        metavar="",
        choices=(
            "signal_to_noise",
            "s2n",
            "abs_signal_to_noise",
            "abs_s2n",
            "t_test",
            "ratio_of_classes",
            "diff_of_classes",
            "log2_ratio_of_classes",
        ),
        default="log2_ratio_of_classes",
        help="Methods to calculate correlations of ranking metrics. \
                           Choose from {'signal_to_noise', 'abs_signal_to_noise', 't_test', 'ratio_of_classes', 'diff_of_classes','log2_ratio_of_classes'}.\
                           Default: 'log2_ratio_of_classes'",
    )
    group_opt.add_argument(
        "-a",
        "--ascending",
        action="store_true",
        dest="ascending",
        default=False,
        help="Rank metric sorting order. If the -a flag was chosen, then ascending equals to True. Default: False.",
    )
    group_opt.add_argument(
        "-s",
        "--seed",
        dest="seed",
        action="store",
        type=int,
        default=None,
        metavar="",
        help="Number of random seed. Default: None",
    )
    group_opt.add_argument(
        "-p",
        "--threads",
        dest="threads",
        action="store",
        type=int,
        default=1,
        metavar="procs",
        help="Number of Processes you are going to use. Default: 1",
    )
>>>>>>> 8229edcb

    return


def add_prerank_parser(subparsers):
    """Add function 'prerank' argument parsers."""

    argparser_prerank = subparsers.add_parser(
<<<<<<< HEAD
        "prerank", help="Run GSEApy Prerank tool on preranked gene list.")

    # group for input files
    prerank_input = argparser_prerank.add_argument_group(
        "Input files arguments")
    prerank_input.add_argument("-r", "--rnk", dest="rnk", action="store", type=str, required=True,
                               help="Ranking metric file in .rnk format. Same with GSEA.")
    prerank_input.add_argument("-g", "--gmt", dest="gmt", action="store", type=str, required=True,
                               help="Gene set database in GMT format. Same with GSEA.")
    prerank_input.add_argument("-l", "--label", action='store', nargs=2, dest='label',
                               metavar=('pos', 'neg'), type=str, default=('Pos', 'Neg'),
                               help="The phenotype label argument need two parameters to define. Default: ('Pos','Neg')")
=======
        "prerank", help="Run GSEApy Prerank tool on preranked gene list."
    )

    # group for input files
    prerank_input = argparser_prerank.add_argument_group("Input files arguments")
    prerank_input.add_argument(
        "-r",
        "--rnk",
        dest="rnk",
        action="store",
        type=str,
        required=True,
        help="Ranking metric file in .rnk format. Same with GSEA.",
    )
    prerank_input.add_argument(
        "-g",
        "--gmt",
        dest="gmt",
        action="store",
        type=str,
        required=True,
        help="Gene set database in GMT format. Same with GSEA.",
    )
    prerank_input.add_argument(
        "-l",
        "--label",
        action="store",
        nargs=2,
        dest="label",
        metavar=("pos", "neg"),
        type=str,
        default=("Pos", "Neg"),
        help="The phenotype label argument need two parameters to define. Default: ('Pos','Neg')",
    )
>>>>>>> 8229edcb

    # group for output files
    prerank_output = argparser_prerank.add_argument_group("Output arguments")
    add_output_option(prerank_output)

    # group for General options.
<<<<<<< HEAD
    prerank_opt = argparser_prerank.add_argument_group(
        "GSEA advanced arguments")
    prerank_opt.add_argument("-n", "--permu-num", dest="n", action="store", type=int, default=1000, metavar='nperm',
                             help="Number of random permutations. For calculating esnulls. Default: 1000")
    prerank_opt.add_argument("--min-size",  dest="mins", action="store", type=int, default=15, metavar='int',
                             help="Min size of input genes presented in Gene Sets. Default: 15")
    prerank_opt.add_argument("--max-size", dest="maxs", action="store", type=int, default=500, metavar='int',
                             help="Max size of input genes presented in Gene Sets. Default: 500")
    prerank_opt.add_argument("-w", "--weight", action='store', dest='weight', default=1.0, type=float, metavar='float',
                             help='Weighted_score of rank_metrics. For weighting input genes. Choose from {0, 1, 1.5, 2}. Default: 1',)
    prerank_opt.add_argument("-a", "--ascending", action='store_true', dest='ascending', default=False,
                             help='Rank metric sorting order. If the -a flag was chosen, then ascending equals to True. Default: False.')
    prerank_opt.add_argument("-s", "--seed", dest="seed", action="store", type=int, default=123, metavar='',
                             help="Number of random seed. Default: None")
    prerank_opt.add_argument("-p", "--threads", dest="threads", action="store", type=int, default=1, metavar='procs',
                             help="Number of threads you are going to use. Default: 1")
=======
    prerank_opt = argparser_prerank.add_argument_group("GSEA advanced arguments")
    prerank_opt.add_argument(
        "-n",
        "--permu-num",
        dest="n",
        action="store",
        type=int,
        default=1000,
        metavar="nperm",
        help="Number of random permutations. For calculating esnulls. Default: 1000",
    )
    prerank_opt.add_argument(
        "--min-size",
        dest="mins",
        action="store",
        type=int,
        default=15,
        metavar="int",
        help="Min size of input genes presented in Gene Sets. Default: 15",
    )
    prerank_opt.add_argument(
        "--max-size",
        dest="maxs",
        action="store",
        type=int,
        default=500,
        metavar="int",
        help="Max size of input genes presented in Gene Sets. Default: 500",
    )
    prerank_opt.add_argument(
        "-w",
        "--weight",
        action="store",
        dest="weight",
        default=1.0,
        type=float,
        metavar="float",
        help="Weighted_score of rank_metrics. For weighting input genes. Choose from {0, 1, 1.5, 2}. Default: 1",
    )
    prerank_opt.add_argument(
        "-a",
        "--ascending",
        action="store_true",
        dest="ascending",
        default=False,
        help="Rank metric sorting order. If the -a flag was chosen, then ascending equals to True. Default: False.",
    )
    prerank_opt.add_argument(
        "-s",
        "--seed",
        dest="seed",
        action="store",
        type=int,
        default=None,
        metavar="",
        help="Number of random seed. Default: None",
    )
    prerank_opt.add_argument(
        "-p",
        "--threads",
        dest="threads",
        action="store",
        type=int,
        default=1,
        metavar="procs",
        help="Number of Processes you are going to use. Default: 1",
    )
>>>>>>> 8229edcb

    return


def add_singlesample_parser(subparsers):
    """Add function 'singlesample' argument parsers."""

    argparser_gsea = subparsers.add_parser(
        "ssgsea", help="Run Single Sample GSEA.")

    # group for input files
    group_input = argparser_gsea.add_argument_group("Input files arguments")
    group_input.add_argument(
        "-d",
        "--data",
        dest="data",
        action="store",
        type=str,
        required=True,
        help="Input gene expression dataset file in txt format. Same with GSEA.",
    )
    group_input.add_argument(
        "-g",
        "--gmt",
        dest="gmt",
        action="store",
        type=str,
        required=True,
        help="Gene set database in GMT format. Same with GSEA.",
    )
    # group for output files
    group_output = argparser_gsea.add_argument_group("Output arguments")
    add_output_option(group_output)

    # group for General options.
    group_opt = argparser_gsea.add_argument_group(
<<<<<<< HEAD
        "Single Sample GSEA advanced arguments")
    group_opt.add_argument("--sn", "--sample-norm", dest="norm", action="store", type=str,
                           default='rank', metavar='normalize',
                           choices=("rank", "log", "log_rank", "custom"),
                           help="Sample normalization method. Choose from {'rank', 'log', 'log_rank','custom'}. Default: rank")
    group_opt.add_argument("-n", "--permu-num", dest="n", action="store", type=int, default=0, metavar='nperm',
                           help="Number of random permutations. For calculating esnulls. Default: 0")
    group_opt.add_argument("--min-size", dest="mins", action="store", type=int, default=15, metavar='int',
                           help="Min size of input genes presented in Gene Sets. Default: 15")
    group_opt.add_argument("--max-size", dest="maxs", action="store", type=int, default=2000, metavar='int',
                           help="Max size of input genes presented in Gene Sets. Default: 2000")
    group_opt.add_argument("-w", "--weight", action='store', dest='weight', default=0.25, type=float, metavar='weight',
                           help='Weighted_score of rank_metrics. For weighting input genes. Default: 0.25',)
    group_opt.add_argument("-a", "--ascending", action='store_true', dest='ascending', default=False,
                           help='Rank metric sorting order. If the -a flag was chosen, then ascending equals to True. Default: False.')
    group_opt.add_argument("-s", "--seed", dest="seed", action="store", type=int, default=123, metavar='',
                           help="Number of random seed. Default: None")
    group_opt.add_argument("-p", "--threads", dest="threads", action="store", type=int, default=1, metavar='procs',
                           help="Number of threads you are going to use. Default: 1")
=======
        "Single Sample GSEA advanced arguments"
    )
    group_opt.add_argument(
        "--sn",
        "--sample-norm",
        dest="norm",
        action="store",
        type=str,
        default="rank",
        metavar="normalize",
        choices=("rank", "log", "log_rank", "custom"),
        help="Sample normalization method. Choose from {'rank', 'log', 'log_rank','custom'}. Default: rank",
    )
    group_opt.add_argument(
        "--ns",
        "--no-scale",
        action="store_false",
        dest="scale",
        default=True,
        help="If the flag was set, don't normalize the enrichment scores by number of genes.",
    )
    group_opt.add_argument(
        "-n",
        "--permu-num",
        dest="n",
        action="store",
        type=int,
        default=0,
        metavar="nperm",
        help="Number of random permutations. For calculating esnulls. Default: 0",
    )
    group_opt.add_argument(
        "--min-size",
        dest="mins",
        action="store",
        type=int,
        default=15,
        metavar="int",
        help="Min size of input genes presented in Gene Sets. Default: 15",
    )
    group_opt.add_argument(
        "--max-size",
        dest="maxs",
        action="store",
        type=int,
        default=2000,
        metavar="int",
        help="Max size of input genes presented in Gene Sets. Default: 2000",
    )
    group_opt.add_argument(
        "-w",
        "--weight",
        action="store",
        dest="weight",
        default=0.25,
        type=float,
        metavar="weight",
        help="Weighted_score of rank_metrics. For weighting input genes. Default: 0.25",
    )
    group_opt.add_argument(
        "-a",
        "--ascending",
        action="store_true",
        dest="ascending",
        default=False,
        help="Rank metric sorting order. If the -a flag was chosen, then ascending equals to True. Default: False.",
    )
    group_opt.add_argument(
        "-s",
        "--seed",
        dest="seed",
        action="store",
        type=int,
        default=None,
        metavar="",
        help="Number of random seed. Default: None",
    )
    group_opt.add_argument(
        "-p",
        "--threads",
        dest="threads",
        action="store",
        type=int,
        default=1,
        metavar="procs",
        help="Number of Processes you are going to use. Default: 1",
    )
>>>>>>> 8229edcb

    return


def add_plot_parser(subparsers):
    """Add function 'plot' argument parsers."""

    argparser_replot = subparsers.add_parser(
<<<<<<< HEAD
        "replot", help="Reproduce GSEA desktop output figures.")
=======
        "replot", help="Reproduce GSEA desktop output figures."
    )
>>>>>>> 8229edcb

    group_replot = argparser_replot.add_argument_group("Input arguments")

    group_replot.add_argument(
        "-i",
        "--indir",
        action="store",
        dest="indir",
        required=True,
        metavar="GSEA_dir",
        help="The GSEA desktop results directroy that you want to reproduce the figure ",
    )
    add_output_option(group_replot)
    # add_output_group( argparser_plot )
    group_replot.add_argument(
        "-w",
        "--weight",
        action="store",
        dest="weight",
        default=1.0,
        type=float,
        metavar="float",
        help="Weighted_score of rank_metrics. Please Use the same value in GSEA. Choose from (0, 1, 1.5, 2),default: 1",
    )

    return


def add_enrichr_parser(subparsers):
    """Add function 'enrichr' argument parsers."""

    argparser_enrichr = subparsers.add_parser(
<<<<<<< HEAD
        "enrichr", help="Using Enrichr API to perform GO analysis.")

    # group for required options.
    enrichr_opt = argparser_enrichr.add_argument_group("Input arguments")
    enrichr_opt.add_argument("-i", "--input-list", action="store", dest="gene_list", type=str, required=True, metavar='IDs',
                             help="Enrichr uses a list of gene names as input.")
    enrichr_opt.add_argument("-g", "--gene-sets", action="store", dest="library", type=str, required=True, metavar='GMT',
                             help="Enrichr library name(s) required. Separate each name by comma.")
    enrichr_opt.add_argument("--org", "--organism", action="store", dest="organism", type=str, default='human',
                             help="Enrichr supported organism name. Default: human. See here: https://amp.pharm.mssm.edu/modEnrichr.")
    enrichr_opt.add_argument("--ds", "--description", action="store", dest="descrip", type=str, default='enrichr', metavar='STRING',
                             help="It is recommended to enter a short description for your list so that multiple lists \
                              can be differentiated from each other if you choose to save or share your list.")
    enrichr_opt.add_argument("--cut", "--cut-off", action="store", dest="thresh", metavar='float', type=float, default=0.05,
                             help="Adjust-Pval cutoff, used for generating plots. Default: 0.05.")
    enrichr_opt.add_argument("--bg", "--background", action="store", dest="bg", default='hsapiens_gene_ensembl', metavar='BGNUM',
                             help="BioMart Dataset name or Background total genes number. Default: None")
    enrichr_opt.add_argument("-t", "--top-term", dest="term", action="store", type=int, default=10, metavar='int',
                             help="Numbers of top terms shown in the plot. Default: 10")
=======
        "enrichr", help="Using Enrichr API to perform GO analysis."
    )

    # group for required options.
    enrichr_opt = argparser_enrichr.add_argument_group("Input arguments")
    enrichr_opt.add_argument(
        "-i",
        "--input-list",
        action="store",
        dest="gene_list",
        type=str,
        required=True,
        metavar="IDs",
        help="Enrichr uses a list of gene names as input.",
    )
    enrichr_opt.add_argument(
        "-g",
        "--gene-sets",
        action="store",
        dest="library",
        type=str,
        required=True,
        metavar="GMT",
        help="Enrichr library name(s) required. Separate each name by comma.",
    )
    enrichr_opt.add_argument(
        "--org",
        "--organism",
        action="store",
        dest="organism",
        type=str,
        default="human",
        help="Enrichr supported organism name. Default: human. See here: https://amp.pharm.mssm.edu/modEnrichr.",
    )
    enrichr_opt.add_argument(
        "--ds",
        "--description",
        action="store",
        dest="descrip",
        type=str,
        default="enrichr",
        metavar="STRING",
        help="It is recommended to enter a short description for your list so that multiple lists \
                              can be differentiated from each other if you choose to save or share your list.",
    )
    enrichr_opt.add_argument(
        "--cut",
        "--cut-off",
        action="store",
        dest="thresh",
        metavar="float",
        type=float,
        default=0.05,
        help="Adjust-Pval cutoff, used for generating plots. Default: 0.05.",
    )
    enrichr_opt.add_argument(
        "--bg",
        "--background",
        action="store",
        dest="bg",
        default="hsapiens_gene_ensembl",
        metavar="BGNUM",
        help="BioMart Dataset name or Background total genes number. Default: None",
    )
    enrichr_opt.add_argument(
        "-t",
        "--top-term",
        dest="term",
        action="store",
        type=int,
        default=10,
        metavar="int",
        help="Numbers of top terms shown in the plot. Default: 10",
    )
>>>>>>> 8229edcb
    # enrichr_opt.add_argument("--scale", dest = "scale", action="store", type=float, default=0.5, metavar='float',
    #                          help="scatter dot scale in the dotplot. Default: 0.5")
    # enrichr_opt.add_argument("--no-plot", action='store_true', dest='no_plot', default=False,
    #                           help="Suppress the plot output.This is useful only if data are interested. Default: False.")

    enrichr_output = argparser_enrichr.add_argument_group(
        "Output figure arguments")
    add_output_option(enrichr_output)
    return


def add_biomart_parser(subparsers):
    """Add function 'biomart' argument parsers."""

    argparser_biomart = subparsers.add_parser(
<<<<<<< HEAD
        "biomart", help="Using BioMart API to convert gene ids.")
=======
        "biomart", help="Using BioMart API to convert gene ids."
    )
>>>>>>> 8229edcb

    # group for required options.
    biomart_opt = argparser_biomart.add_argument_group("Input arguments")
    biomart_opt.add_argument(
        "-f",
        "--filter",
        action="store",
        nargs=2,
        dest="filter",
        required=True,
        metavar=("NAME", "VALUE"),
        help="""Which filter to use. Input filter name, and value.
                                     If multi-value required, separate each value by comma.
<<<<<<< HEAD
                                     If value is a txt file, then one ID per row, exclude header.""")
    biomart_opt.add_argument("-a", "--attributes", action="store", dest="attrs", type=str, required=True, metavar='ATTR',
                             help="Which attribute(s) to retrieve. Separate each attr by comma.")
    biomart_opt.add_argument("-o", "--ofile", dest="ofile",
                             type=str, required=True, help="Output file name")
    biomart_opt.add_argument("-d", "--dataset", action="store", dest="bg", type=str, default='hsapiens_gene_ensembl', metavar='DATA',
                             help="Which dataset to use. Default: hsapiens_gene_ensembl")
    biomart_opt.add_argument("--host", action="store", dest="host", type=str, default='www.ensembl.org', metavar='HOST',
                             help="Which host to use. Select from {'www.ensembl.org', 'asia.ensembl.org', 'useast.ensembl.org'}.")
    biomart_opt.add_argument("-m", "--mart", action="store", dest="mart", type=str, metavar='MART',
                             default="ENSEMBL_MART_ENSEMBL", help="Which mart to use. Default: ENSEMBL_MART_ENSEMBL.")
    biomart_opt.add_argument("-v", "--verbose", action="store_true", default=False, dest='verbose',
                             help="Increase output verbosity, print out progress of your job", )


if __name__ == '__main__':
=======
                                     If value is a txt file, then one ID per row, exclude header.""",
    )
    biomart_opt.add_argument(
        "-a",
        "--attributes",
        action="store",
        dest="attrs",
        type=str,
        required=True,
        metavar="ATTR",
        help="Which attribute(s) to retrieve. Separate each attr by comma.",
    )
    biomart_opt.add_argument(
        "-o", "--ofile", dest="ofile", type=str, required=True, help="Output file name"
    )
    biomart_opt.add_argument(
        "-d",
        "--dataset",
        action="store",
        dest="bg",
        type=str,
        default="hsapiens_gene_ensembl",
        metavar="DATA",
        help="Which dataset to use. Default: hsapiens_gene_ensembl",
    )
    biomart_opt.add_argument(
        "--host",
        action="store",
        dest="host",
        type=str,
        default="www.ensembl.org",
        metavar="HOST",
        help="Which host to use. Select from {'www.ensembl.org', 'asia.ensembl.org', 'useast.ensembl.org'}.",
    )
    biomart_opt.add_argument(
        "-m",
        "--mart",
        action="store",
        dest="mart",
        type=str,
        metavar="MART",
        default="ENSEMBL_MART_ENSEMBL",
        help="Which mart to use. Default: ENSEMBL_MART_ENSEMBL.",
    )
    biomart_opt.add_argument(
        "-v",
        "--verbose",
        action="store_true",
        default=False,
        dest="verbose",
        help="Increase output verbosity, print out progress of your job",
    )


if __name__ == "__main__":
>>>>>>> 8229edcb
    try:
        main()
    except KeyboardInterrupt:
        sys.stderr.write("User interrupted me! ;-) Bye!\n")
        sys.exit(0)<|MERGE_RESOLUTION|>--- conflicted
+++ resolved
@@ -1,9 +1,6 @@
-<<<<<<< HEAD
 
 import os
 import sys
-=======
->>>>>>> 8229edcb
 import argparse as ap
 import logging
 import os
@@ -17,11 +14,7 @@
 # or args = argparser.parse_args() will throw bugs!!!
 
 
-<<<<<<< HEAD
 __version__ = '0.11.0'
-=======
-__version__ = "0.10.8"
->>>>>>> 8229edcb
 
 
 def main():
@@ -35,20 +28,8 @@
     if subcommand == "replot":
         # reproduce plots using GSEAPY
         from .gsea import Replot
-<<<<<<< HEAD
         Replot(indir=args.indir, outdir=args.outdir, weight=args.weight,
                figsize=args.figsize, format=args.format, verbose=args.verbose).run()
-=======
-
-        Replot(
-            indir=args.indir,
-            outdir=args.outdir,
-            weighted_score_type=args.weight,
-            figsize=args.figsize,
-            format=args.format,
-            verbose=args.verbose,
-        ).run()
->>>>>>> 8229edcb
 
     elif subcommand == "gsea":
         # compute using GSEAPY
@@ -101,7 +82,6 @@
 
     elif subcommand == "ssgsea":
         from .gsea import SingleSampleGSEA
-<<<<<<< HEAD
         ss = SingleSampleGSEA(data=args.data, gene_sets=args.gmt, outdir=args.outdir,
                               sample_norm_method=args.norm,
                               min_size=args.mins, max_size=args.maxs, permutation_num=args.n,
@@ -109,56 +89,16 @@
                               ascending=args.ascending, threads=args.threads,
                               figsize=args.figsize, format=args.format, graph_num=args.graph,
                               no_plot=args.noplot, seed=args.seed, verbose=args.verbose)
-=======
-
-        ss = SingleSampleGSEA(
-            data=args.data,
-            gene_sets=args.gmt,
-            outdir=args.outdir,
-            sample_norm_method=args.norm,
-            min_size=args.mins,
-            max_size=args.maxs,
-            permutation_num=args.n,
-            weighted_score_type=args.weight,
-            scale=args.scale,
-            ascending=args.ascending,
-            processes=args.threads,
-            figsize=args.figsize,
-            format=args.format,
-            graph_num=args.graph,
-            no_plot=args.noplot,
-            seed=args.seed,
-            verbose=args.verbose,
-        )
->>>>>>> 8229edcb
         ss.run()
 
     elif subcommand == "enrichr":
         # calling enrichr API
         from .enrichr import Enrichr
-<<<<<<< HEAD
         enr = Enrichr(gene_list=args.gene_list, descriptions=args.descrip,
                       gene_sets=args.library, organism=args.organism,
                       outdir=args.outdir, format=args.format, cutoff=args.thresh,
                       background=args.bg, figsize=args.figsize,
                       top_term=args.term, no_plot=args.noplot, verbose=args.verbose)
-=======
-
-        enr = Enrichr(
-            gene_list=args.gene_list,
-            descriptions=args.descrip,
-            gene_sets=args.library,
-            organism=args.organism,
-            outdir=args.outdir,
-            format=args.format,
-            cutoff=args.thresh,
-            background=args.bg,
-            figsize=args.figsize,
-            top_term=args.term,
-            no_plot=args.noplot,
-            verbose=args.verbose,
-        )
->>>>>>> 8229edcb
         # set organism
         enr.set_organism()
         enr.run()
@@ -173,17 +113,12 @@
             value = [l.strip() for l in lines]
         # run query
         bm = Biomart(host=args.host, verbose=args.verbose)
-<<<<<<< HEAD
-        bm.query(dataset=args.bg, attributes=args.attrs.split(","),
-                 filters={name: value}, filename=args.ofile)
-=======
         bm.query(
             dataset=args.bg,
             attributes=args.attrs.split(","),
             filters={name: value},
             filename=args.ofile,
         )
->>>>>>> 8229edcb
     else:
         argparser.print_help()
         sys.exit(0)
@@ -196,19 +131,9 @@
 
     # top-level parser
     argparser = ap.ArgumentParser(description=description, epilog=epilog)
-<<<<<<< HEAD
     argparser.add_argument("--version", action="version",
                            version="%(prog)s " + __version__)
-    subparsers = argparser.add_subparsers(
-        dest='subcommand_name')  # help="sub-command help")
-=======
-    argparser.add_argument(
-        "--version", action="version", version="%(prog)s " + __version__
-    )
-    subparsers = argparser.add_subparsers(
-        dest="subcommand_name"
-    )  # help="sub-command help")
->>>>>>> 8229edcb
+    subparsers = argparser.add_subparsers(dest='subcommand_name')  # help="sub-command help")
 
     # command for 'gsea'
     add_gsea_parser(subparsers)
@@ -229,7 +154,6 @@
 def add_output_option(parser):
     """output option"""
 
-<<<<<<< HEAD
     parser.add_argument("-o", "--outdir", dest="outdir", type=str, default='GSEApy_reports',
                         metavar='', action="store",
                         help="The GSEApy output directory. Default: the current working directory")
@@ -247,66 +171,6 @@
                              "This is useful only if data are interested. Default: False.")
     parser.add_argument("-v", "--verbose", action="store_true", default=False, dest='verbose',
                         help="Increase output verbosity, print out progress of your job", )
-=======
-    parser.add_argument(
-        "-o",
-        "--outdir",
-        dest="outdir",
-        type=str,
-        default="GSEApy_reports",
-        metavar="",
-        action="store",
-        help="The GSEApy output directory. Default: the current working directory",
-    )
-    parser.add_argument(
-        "-f",
-        "--format",
-        dest="format",
-        type=str,
-        metavar="",
-        action="store",
-        choices=("pdf", "png", "jpeg", "eps", "svg"),
-        default="pdf",
-        help="File extensions supported by Matplotlib active backend,\
-                              choose from {'pdf', 'png', 'jpeg','ps', 'eps','svg'}. Default: 'pdf'.",
-    )
-    parser.add_argument(
-        "--fs",
-        "--figsize",
-        action="store",
-        nargs=2,
-        dest="figsize",
-        metavar=("width", "height"),
-        type=float,
-        default=(6.5, 6),
-        help="The figsize keyword argument need two parameters to define. Default: (6.5, 6)",
-    )
-    parser.add_argument(
-        "--graph",
-        dest="graph",
-        action="store",
-        type=int,
-        default=20,
-        metavar="int",
-        help="Numbers of top graphs produced. Default: 20",
-    )
-    parser.add_argument(
-        "--no-plot",
-        action="store_true",
-        dest="noplot",
-        default=False,
-        help="Speed up computing by suppressing the plot output."
-        + "This is useful only if data are interested. Default: False.",
-    )
-    parser.add_argument(
-        "-v",
-        "--verbose",
-        action="store_true",
-        default=False,
-        dest="verbose",
-        help="Increase output verbosity, print out progress of your job",
-    )
->>>>>>> 8229edcb
 
 
 def add_output_group(parser, required=True):
@@ -333,9 +197,7 @@
 def add_gsea_parser(subparsers):
     """Add main function 'gsea' argument parsers."""
 
-    argparser_gsea = subparsers.add_parser(
-<<<<<<< HEAD
-        "gsea", help="Main GSEApy Function: run GSEApy instead of GSEA.")
+    argparser_gsea = subparsers.add_parser("gsea", help="Main GSEApy Function: run GSEApy instead of GSEA.")
 
     # group for input files
     group_input = argparser_gsea.add_argument_group("Input files arguments")
@@ -350,51 +212,6 @@
                              help="Type of permutation reshuffling, "+\
                                    "Choose from {'phenotype': 'sample.labels' , 'gene_set' : gene.labels}. " +\
                                    "Default: gene_set")
-=======
-        "gsea", help="Main GSEApy Function: run GSEApy instead of GSEA."
-    )
-
-    # group for input files
-    group_input = argparser_gsea.add_argument_group("Input files arguments")
-    group_input.add_argument(
-        "-d",
-        "--data",
-        dest="data",
-        action="store",
-        type=str,
-        required=True,
-        help="Input gene expression dataset file in txt format.Same with GSEA.",
-    )
-    group_input.add_argument(
-        "-c",
-        "--cls",
-        dest="cls",
-        action="store",
-        type=str,
-        required=True,
-        help="Input class vector (phenotype) file in CLS format. Same with GSEA.",
-    )
-    group_input.add_argument(
-        "-g",
-        "--gmt",
-        dest="gmt",
-        action="store",
-        type=str,
-        required=True,
-        help="Gene set database in GMT format. Same with GSEA.",
-    )
-    group_input.add_argument(
-        "-t",
-        "--permu-type",
-        action="store",
-        dest="type",
-        type=str,
-        metavar="perType",
-        choices=("gene_set", "phenotype"),
-        default="gene_set",
-        help="Permutation type. Same with GSEA, choose from {'gene_set', 'phenotype'}",
-    )
->>>>>>> 8229edcb
 
     # group for output files
     group_output = argparser_gsea.add_argument_group("Output arguments")
@@ -402,7 +219,6 @@
 
     # group for General options.
     group_opt = argparser_gsea.add_argument_group("GSEA advanced arguments")
-<<<<<<< HEAD
     group_opt.add_argument("-n", "--permu-num", dest="n", action="store", type=int, default=1000, metavar='nperm',
                            help="Number of random permutations. For calculating esnulls. Default: 1000")
     group_opt.add_argument("--min-size",  dest="mins", action="store", type=int, default=15, metavar='int',
@@ -424,96 +240,6 @@
                            help="Number of random seed. Default: None")
     group_opt.add_argument("-p", "--threads", dest="threads", action="store", type=int, default=1, metavar='procs',
                            help="Number of threads you are going to use. Default: 1")
-=======
-    group_opt.add_argument(
-        "-n",
-        "--permu-num",
-        dest="n",
-        action="store",
-        type=int,
-        default=1000,
-        metavar="nperm",
-        help="Number of random permutations. For calculating esnulls. Default: 1000",
-    )
-    group_opt.add_argument(
-        "--min-size",
-        dest="mins",
-        action="store",
-        type=int,
-        default=15,
-        metavar="int",
-        help="Min size of input genes presented in Gene Sets. Default: 15",
-    )
-    group_opt.add_argument(
-        "--max-size",
-        dest="maxs",
-        action="store",
-        type=int,
-        default=500,
-        metavar="int",
-        help="Max size of input genes presented in Gene Sets. Default: 500",
-    )
-    group_opt.add_argument(
-        "-w",
-        "--weight",
-        action="store",
-        dest="weight",
-        default=1.0,
-        type=float,
-        metavar="float",
-        help="Weighted_score of rank_metrics. For weighting input genes. Choose from {0, 1, 1.5, 2}. Default: 1",
-    )
-    group_opt.add_argument(
-        "-m",
-        "--method",
-        action="store",
-        dest="method",
-        type=str,
-        metavar="",
-        choices=(
-            "signal_to_noise",
-            "s2n",
-            "abs_signal_to_noise",
-            "abs_s2n",
-            "t_test",
-            "ratio_of_classes",
-            "diff_of_classes",
-            "log2_ratio_of_classes",
-        ),
-        default="log2_ratio_of_classes",
-        help="Methods to calculate correlations of ranking metrics. \
-                           Choose from {'signal_to_noise', 'abs_signal_to_noise', 't_test', 'ratio_of_classes', 'diff_of_classes','log2_ratio_of_classes'}.\
-                           Default: 'log2_ratio_of_classes'",
-    )
-    group_opt.add_argument(
-        "-a",
-        "--ascending",
-        action="store_true",
-        dest="ascending",
-        default=False,
-        help="Rank metric sorting order. If the -a flag was chosen, then ascending equals to True. Default: False.",
-    )
-    group_opt.add_argument(
-        "-s",
-        "--seed",
-        dest="seed",
-        action="store",
-        type=int,
-        default=None,
-        metavar="",
-        help="Number of random seed. Default: None",
-    )
-    group_opt.add_argument(
-        "-p",
-        "--threads",
-        dest="threads",
-        action="store",
-        type=int,
-        default=1,
-        metavar="procs",
-        help="Number of Processes you are going to use. Default: 1",
-    )
->>>>>>> 8229edcb
 
     return
 
@@ -521,9 +247,7 @@
 def add_prerank_parser(subparsers):
     """Add function 'prerank' argument parsers."""
 
-    argparser_prerank = subparsers.add_parser(
-<<<<<<< HEAD
-        "prerank", help="Run GSEApy Prerank tool on preranked gene list.")
+    argparser_prerank = subparsers.add_parser("prerank", help="Run GSEApy Prerank tool on preranked gene list.")
 
     # group for input files
     prerank_input = argparser_prerank.add_argument_group(
@@ -535,51 +259,13 @@
     prerank_input.add_argument("-l", "--label", action='store', nargs=2, dest='label',
                                metavar=('pos', 'neg'), type=str, default=('Pos', 'Neg'),
                                help="The phenotype label argument need two parameters to define. Default: ('Pos','Neg')")
-=======
-        "prerank", help="Run GSEApy Prerank tool on preranked gene list."
-    )
-
-    # group for input files
-    prerank_input = argparser_prerank.add_argument_group("Input files arguments")
-    prerank_input.add_argument(
-        "-r",
-        "--rnk",
-        dest="rnk",
-        action="store",
-        type=str,
-        required=True,
-        help="Ranking metric file in .rnk format. Same with GSEA.",
-    )
-    prerank_input.add_argument(
-        "-g",
-        "--gmt",
-        dest="gmt",
-        action="store",
-        type=str,
-        required=True,
-        help="Gene set database in GMT format. Same with GSEA.",
-    )
-    prerank_input.add_argument(
-        "-l",
-        "--label",
-        action="store",
-        nargs=2,
-        dest="label",
-        metavar=("pos", "neg"),
-        type=str,
-        default=("Pos", "Neg"),
-        help="The phenotype label argument need two parameters to define. Default: ('Pos','Neg')",
-    )
->>>>>>> 8229edcb
 
     # group for output files
     prerank_output = argparser_prerank.add_argument_group("Output arguments")
     add_output_option(prerank_output)
 
     # group for General options.
-<<<<<<< HEAD
-    prerank_opt = argparser_prerank.add_argument_group(
-        "GSEA advanced arguments")
+    prerank_opt = argparser_prerank.add_argument_group("GSEA advanced arguments")
     prerank_opt.add_argument("-n", "--permu-num", dest="n", action="store", type=int, default=1000, metavar='nperm',
                              help="Number of random permutations. For calculating esnulls. Default: 1000")
     prerank_opt.add_argument("--min-size",  dest="mins", action="store", type=int, default=15, metavar='int',
@@ -594,19 +280,74 @@
                              help="Number of random seed. Default: None")
     prerank_opt.add_argument("-p", "--threads", dest="threads", action="store", type=int, default=1, metavar='procs',
                              help="Number of threads you are going to use. Default: 1")
-=======
-    prerank_opt = argparser_prerank.add_argument_group("GSEA advanced arguments")
-    prerank_opt.add_argument(
+
+    return
+
+
+def add_singlesample_parser(subparsers):
+    """Add function 'singlesample' argument parsers."""
+
+    argparser_gsea = subparsers.add_parser(
+        "ssgsea", help="Run Single Sample GSEA.")
+
+    # group for input files
+    group_input = argparser_gsea.add_argument_group("Input files arguments")
+    group_input.add_argument(
+        "-d",
+        "--data",
+        dest="data",
+        action="store",
+        type=str,
+        required=True,
+        help="Input gene expression dataset file in txt format. Same with GSEA.",
+    )
+    group_input.add_argument(
+        "-g",
+        "--gmt",
+        dest="gmt",
+        action="store",
+        type=str,
+        required=True,
+        help="Gene set database in GMT format. Same with GSEA.",
+    )
+    # group for output files
+    group_output = argparser_gsea.add_argument_group("Output arguments")
+    add_output_option(group_output)
+
+    # group for General options.
+    group_opt = argparser_gsea.add_argument_group(
+        "Single Sample GSEA advanced arguments"
+    )
+    group_opt.add_argument(
+        "--sn",
+        "--sample-norm",
+        dest="norm",
+        action="store",
+        type=str,
+        default="rank",
+        metavar="normalize",
+        choices=("rank", "log", "log_rank", "custom"),
+        help="Sample normalization method. Choose from {'rank', 'log', 'log_rank','custom'}. Default: rank",
+    )
+    group_opt.add_argument(
+        "--ns",
+        "--no-scale",
+        action="store_false",
+        dest="scale",
+        default=True,
+        help="If the flag was set, don't normalize the enrichment scores by number of genes.",
+    )
+    group_opt.add_argument(
         "-n",
         "--permu-num",
         dest="n",
         action="store",
         type=int,
-        default=1000,
+        default=0,
         metavar="nperm",
-        help="Number of random permutations. For calculating esnulls. Default: 1000",
-    )
-    prerank_opt.add_argument(
+        help="Number of random permutations. For calculating esnulls. Default: 0",
+    )
+    group_opt.add_argument(
         "--min-size",
         dest="mins",
         action="store",
@@ -615,26 +356,26 @@
         metavar="int",
         help="Min size of input genes presented in Gene Sets. Default: 15",
     )
-    prerank_opt.add_argument(
+    group_opt.add_argument(
         "--max-size",
         dest="maxs",
         action="store",
         type=int,
-        default=500,
+        default=2000,
         metavar="int",
-        help="Max size of input genes presented in Gene Sets. Default: 500",
-    )
-    prerank_opt.add_argument(
+        help="Max size of input genes presented in Gene Sets. Default: 2000",
+    )
+    group_opt.add_argument(
         "-w",
         "--weight",
         action="store",
         dest="weight",
-        default=1.0,
+        default=0.25,
         type=float,
-        metavar="float",
-        help="Weighted_score of rank_metrics. For weighting input genes. Choose from {0, 1, 1.5, 2}. Default: 1",
-    )
-    prerank_opt.add_argument(
+        metavar="weight",
+        help="Weighted_score of rank_metrics. For weighting input genes. Default: 0.25",
+    )
+    group_opt.add_argument(
         "-a",
         "--ascending",
         action="store_true",
@@ -642,7 +383,7 @@
         default=False,
         help="Rank metric sorting order. If the -a flag was chosen, then ascending equals to True. Default: False.",
     )
-    prerank_opt.add_argument(
+    group_opt.add_argument(
         "-s",
         "--seed",
         dest="seed",
@@ -652,7 +393,7 @@
         metavar="",
         help="Number of random seed. Default: None",
     )
-    prerank_opt.add_argument(
+    group_opt.add_argument(
         "-p",
         "--threads",
         dest="threads",
@@ -662,152 +403,6 @@
         metavar="procs",
         help="Number of Processes you are going to use. Default: 1",
     )
->>>>>>> 8229edcb
-
-    return
-
-
-def add_singlesample_parser(subparsers):
-    """Add function 'singlesample' argument parsers."""
-
-    argparser_gsea = subparsers.add_parser(
-        "ssgsea", help="Run Single Sample GSEA.")
-
-    # group for input files
-    group_input = argparser_gsea.add_argument_group("Input files arguments")
-    group_input.add_argument(
-        "-d",
-        "--data",
-        dest="data",
-        action="store",
-        type=str,
-        required=True,
-        help="Input gene expression dataset file in txt format. Same with GSEA.",
-    )
-    group_input.add_argument(
-        "-g",
-        "--gmt",
-        dest="gmt",
-        action="store",
-        type=str,
-        required=True,
-        help="Gene set database in GMT format. Same with GSEA.",
-    )
-    # group for output files
-    group_output = argparser_gsea.add_argument_group("Output arguments")
-    add_output_option(group_output)
-
-    # group for General options.
-    group_opt = argparser_gsea.add_argument_group(
-<<<<<<< HEAD
-        "Single Sample GSEA advanced arguments")
-    group_opt.add_argument("--sn", "--sample-norm", dest="norm", action="store", type=str,
-                           default='rank', metavar='normalize',
-                           choices=("rank", "log", "log_rank", "custom"),
-                           help="Sample normalization method. Choose from {'rank', 'log', 'log_rank','custom'}. Default: rank")
-    group_opt.add_argument("-n", "--permu-num", dest="n", action="store", type=int, default=0, metavar='nperm',
-                           help="Number of random permutations. For calculating esnulls. Default: 0")
-    group_opt.add_argument("--min-size", dest="mins", action="store", type=int, default=15, metavar='int',
-                           help="Min size of input genes presented in Gene Sets. Default: 15")
-    group_opt.add_argument("--max-size", dest="maxs", action="store", type=int, default=2000, metavar='int',
-                           help="Max size of input genes presented in Gene Sets. Default: 2000")
-    group_opt.add_argument("-w", "--weight", action='store', dest='weight', default=0.25, type=float, metavar='weight',
-                           help='Weighted_score of rank_metrics. For weighting input genes. Default: 0.25',)
-    group_opt.add_argument("-a", "--ascending", action='store_true', dest='ascending', default=False,
-                           help='Rank metric sorting order. If the -a flag was chosen, then ascending equals to True. Default: False.')
-    group_opt.add_argument("-s", "--seed", dest="seed", action="store", type=int, default=123, metavar='',
-                           help="Number of random seed. Default: None")
-    group_opt.add_argument("-p", "--threads", dest="threads", action="store", type=int, default=1, metavar='procs',
-                           help="Number of threads you are going to use. Default: 1")
-=======
-        "Single Sample GSEA advanced arguments"
-    )
-    group_opt.add_argument(
-        "--sn",
-        "--sample-norm",
-        dest="norm",
-        action="store",
-        type=str,
-        default="rank",
-        metavar="normalize",
-        choices=("rank", "log", "log_rank", "custom"),
-        help="Sample normalization method. Choose from {'rank', 'log', 'log_rank','custom'}. Default: rank",
-    )
-    group_opt.add_argument(
-        "--ns",
-        "--no-scale",
-        action="store_false",
-        dest="scale",
-        default=True,
-        help="If the flag was set, don't normalize the enrichment scores by number of genes.",
-    )
-    group_opt.add_argument(
-        "-n",
-        "--permu-num",
-        dest="n",
-        action="store",
-        type=int,
-        default=0,
-        metavar="nperm",
-        help="Number of random permutations. For calculating esnulls. Default: 0",
-    )
-    group_opt.add_argument(
-        "--min-size",
-        dest="mins",
-        action="store",
-        type=int,
-        default=15,
-        metavar="int",
-        help="Min size of input genes presented in Gene Sets. Default: 15",
-    )
-    group_opt.add_argument(
-        "--max-size",
-        dest="maxs",
-        action="store",
-        type=int,
-        default=2000,
-        metavar="int",
-        help="Max size of input genes presented in Gene Sets. Default: 2000",
-    )
-    group_opt.add_argument(
-        "-w",
-        "--weight",
-        action="store",
-        dest="weight",
-        default=0.25,
-        type=float,
-        metavar="weight",
-        help="Weighted_score of rank_metrics. For weighting input genes. Default: 0.25",
-    )
-    group_opt.add_argument(
-        "-a",
-        "--ascending",
-        action="store_true",
-        dest="ascending",
-        default=False,
-        help="Rank metric sorting order. If the -a flag was chosen, then ascending equals to True. Default: False.",
-    )
-    group_opt.add_argument(
-        "-s",
-        "--seed",
-        dest="seed",
-        action="store",
-        type=int,
-        default=None,
-        metavar="",
-        help="Number of random seed. Default: None",
-    )
-    group_opt.add_argument(
-        "-p",
-        "--threads",
-        dest="threads",
-        action="store",
-        type=int,
-        default=1,
-        metavar="procs",
-        help="Number of Processes you are going to use. Default: 1",
-    )
->>>>>>> 8229edcb
 
     return
 
@@ -816,12 +411,8 @@
     """Add function 'plot' argument parsers."""
 
     argparser_replot = subparsers.add_parser(
-<<<<<<< HEAD
-        "replot", help="Reproduce GSEA desktop output figures.")
-=======
         "replot", help="Reproduce GSEA desktop output figures."
     )
->>>>>>> 8229edcb
 
     group_replot = argparser_replot.add_argument_group("Input arguments")
 
@@ -854,27 +445,6 @@
     """Add function 'enrichr' argument parsers."""
 
     argparser_enrichr = subparsers.add_parser(
-<<<<<<< HEAD
-        "enrichr", help="Using Enrichr API to perform GO analysis.")
-
-    # group for required options.
-    enrichr_opt = argparser_enrichr.add_argument_group("Input arguments")
-    enrichr_opt.add_argument("-i", "--input-list", action="store", dest="gene_list", type=str, required=True, metavar='IDs',
-                             help="Enrichr uses a list of gene names as input.")
-    enrichr_opt.add_argument("-g", "--gene-sets", action="store", dest="library", type=str, required=True, metavar='GMT',
-                             help="Enrichr library name(s) required. Separate each name by comma.")
-    enrichr_opt.add_argument("--org", "--organism", action="store", dest="organism", type=str, default='human',
-                             help="Enrichr supported organism name. Default: human. See here: https://amp.pharm.mssm.edu/modEnrichr.")
-    enrichr_opt.add_argument("--ds", "--description", action="store", dest="descrip", type=str, default='enrichr', metavar='STRING',
-                             help="It is recommended to enter a short description for your list so that multiple lists \
-                              can be differentiated from each other if you choose to save or share your list.")
-    enrichr_opt.add_argument("--cut", "--cut-off", action="store", dest="thresh", metavar='float', type=float, default=0.05,
-                             help="Adjust-Pval cutoff, used for generating plots. Default: 0.05.")
-    enrichr_opt.add_argument("--bg", "--background", action="store", dest="bg", default='hsapiens_gene_ensembl', metavar='BGNUM',
-                             help="BioMart Dataset name or Background total genes number. Default: None")
-    enrichr_opt.add_argument("-t", "--top-term", dest="term", action="store", type=int, default=10, metavar='int',
-                             help="Numbers of top terms shown in the plot. Default: 10")
-=======
         "enrichr", help="Using Enrichr API to perform GO analysis."
     )
 
@@ -949,7 +519,6 @@
         metavar="int",
         help="Numbers of top terms shown in the plot. Default: 10",
     )
->>>>>>> 8229edcb
     # enrichr_opt.add_argument("--scale", dest = "scale", action="store", type=float, default=0.5, metavar='float',
     #                          help="scatter dot scale in the dotplot. Default: 0.5")
     # enrichr_opt.add_argument("--no-plot", action='store_true', dest='no_plot', default=False,
@@ -965,12 +534,8 @@
     """Add function 'biomart' argument parsers."""
 
     argparser_biomart = subparsers.add_parser(
-<<<<<<< HEAD
-        "biomart", help="Using BioMart API to convert gene ids.")
-=======
         "biomart", help="Using BioMart API to convert gene ids."
     )
->>>>>>> 8229edcb
 
     # group for required options.
     biomart_opt = argparser_biomart.add_argument_group("Input arguments")
@@ -984,24 +549,6 @@
         metavar=("NAME", "VALUE"),
         help="""Which filter to use. Input filter name, and value.
                                      If multi-value required, separate each value by comma.
-<<<<<<< HEAD
-                                     If value is a txt file, then one ID per row, exclude header.""")
-    biomart_opt.add_argument("-a", "--attributes", action="store", dest="attrs", type=str, required=True, metavar='ATTR',
-                             help="Which attribute(s) to retrieve. Separate each attr by comma.")
-    biomart_opt.add_argument("-o", "--ofile", dest="ofile",
-                             type=str, required=True, help="Output file name")
-    biomart_opt.add_argument("-d", "--dataset", action="store", dest="bg", type=str, default='hsapiens_gene_ensembl', metavar='DATA',
-                             help="Which dataset to use. Default: hsapiens_gene_ensembl")
-    biomart_opt.add_argument("--host", action="store", dest="host", type=str, default='www.ensembl.org', metavar='HOST',
-                             help="Which host to use. Select from {'www.ensembl.org', 'asia.ensembl.org', 'useast.ensembl.org'}.")
-    biomart_opt.add_argument("-m", "--mart", action="store", dest="mart", type=str, metavar='MART',
-                             default="ENSEMBL_MART_ENSEMBL", help="Which mart to use. Default: ENSEMBL_MART_ENSEMBL.")
-    biomart_opt.add_argument("-v", "--verbose", action="store_true", default=False, dest='verbose',
-                             help="Increase output verbosity, print out progress of your job", )
-
-
-if __name__ == '__main__':
-=======
                                      If value is a txt file, then one ID per row, exclude header.""",
     )
     biomart_opt.add_argument(
@@ -1057,7 +604,6 @@
 
 
 if __name__ == "__main__":
->>>>>>> 8229edcb
     try:
         main()
     except KeyboardInterrupt:
