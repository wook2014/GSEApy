--- conflicted
+++ resolved
@@ -1,16 +1,8 @@
-<<<<<<< HEAD
 from .gsea import Replot, Prerank, GSEA, SingleSampleGSEA
 from .enrichr import Enrichr
-=======
-#
-from .__main__ import __version__
-from .enrichr import enrichr
-from .gsea import gsea, prerank, replot, ssgsea
->>>>>>> 8229edcb
 from .parser import get_library_name
 from .plot import barplot, dotplot, gseaplot, heatmap
 
-<<<<<<< HEAD
 
 def gsea(data, gene_sets, cls, outdir=None, min_size=15, max_size=500, permutation_num=1000,
          weighted_score_type=1, permutation_type='gene_set', method='log2_ratio_of_classes',
@@ -278,9 +270,14 @@
                            The program will try to retrieve the background information automatically.
 
                            Please Use the example code below to choose the correct dataset name:
+
                             >>> from gseapy.parser import Biomart 
-                            >>> bm = Biomart()
-                            >>> datasets = bm.get_datasets(mart='ENSEMBL_MART_ENSEMBL')
+                            >>> bm = Biomart(verbose=False, host="useast.ensembl.org")
+                            >>> bm.query(dataset='hsapiens_gene_ensembl', 
+                                         attributes=['ensembl_gene_id', 'external_gene_name', 'entrezgene_id'], 
+                                         filename='data/hsapiens_gene_ensembl.background.genes.txt')
+                           
+                           The returned file above will be the background genes for enrichr if not input specify by user.
 
     :param cutoff:   Show enriched terms which Adjusted P-value < cutoff. 
                      Only affects the output figure, not the final output file. Default: 0.05
@@ -303,18 +300,4 @@
 
 __all__ = ['dotplot', 'barplot', 'heatmap', 'gseaplot',
            'replot', 'prerank', 'gsea', 'ssgsea',
-           'enrichr', 'get_library_name']
-=======
-__all__ = [
-    "dotplot",
-    "barplot",
-    "heatmap",
-    "gseaplot",
-    "replot",
-    "prerank",
-    "gsea",
-    "ssgsea",
-    "enrichr",
-    "get_library_name",
-]
->>>>>>> 8229edcb
+           'enrichr', 'get_library_name']